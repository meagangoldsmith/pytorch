#!/bin/bash

set -ex

image="$1"
shift

if [ -z "${image}" ]; then
  echo "Usage: $0 IMAGE"
  exit 1
fi

function extract_version_from_image_name() {
  eval export $2=$(echo "${image}" | perl -n -e"/$1(\d+(\.\d+)?(\.\d+)?)/ && print \$1")
  if [ "x${!2}" = x ]; then
    echo "variable '$2' not correctly parsed from image='$image'"
    exit 1
  fi
}

function extract_all_from_image_name() {
  # parts $image into array, splitting on '-'
  keep_IFS="$IFS"
  IFS="-"
  declare -a parts=($image)
  IFS="$keep_IFS"
  unset keep_IFS

  for part in "${parts[@]}"; do
    name=$(echo "${part}" | perl -n -e"/([a-zA-Z]+)\d+(\.\d+)?(\.\d+)?/ && print \$1")
    vername="${name^^}_VERSION"
    # "py" is the odd one out, needs this special case
    if [ "x${name}" = xpy ]; then
      vername=ANACONDA_PYTHON_VERSION
    fi
    # skip non-conforming fields such as "pytorch", "linux" or "xenial" without version string
    if [ -n "${name}" ]; then
      extract_version_from_image_name "${name}" "${vername}"
    fi
  done
}

# Use the same pre-built XLA test image from PyTorch/XLA
if [[ "$image" == *xla* ]]; then
  echo "Using pre-built XLA test image..."
  exit 0
fi

if [[ "$image" == *-xenial* ]]; then
  UBUNTU_VERSION=16.04
elif [[ "$image" == *-artful* ]]; then
  UBUNTU_VERSION=17.10
elif [[ "$image" == *-bionic* ]]; then
  UBUNTU_VERSION=18.04
elif [[ "$image" == *-focal* ]]; then
  UBUNTU_VERSION=20.04
elif [[ "$image" == *ubuntu* ]]; then
  extract_version_from_image_name ubuntu UBUNTU_VERSION
elif [[ "$image" == *centos* ]]; then
  extract_version_from_image_name centos CENTOS_VERSION
fi

if [ -n "${UBUNTU_VERSION}" ]; then
  OS="ubuntu"
elif [ -n "${CENTOS_VERSION}" ]; then
  OS="centos"
else
  echo "Unable to derive operating system base..."
  exit 1
fi

DOCKERFILE="${OS}/Dockerfile"
if [[ "$image" == *cuda* ]]; then
  DOCKERFILE="${OS}-cuda/Dockerfile"
elif [[ "$image" == *rocm* ]]; then
  DOCKERFILE="${OS}-rocm/Dockerfile"
fi

if [[ "$image" == *xenial* ]] || [[ "$image" == *bionic* ]]; then
  CMAKE_VERSION=3.13.5
fi

TRAVIS_DL_URL_PREFIX="https://s3.amazonaws.com/travis-python-archives/binaries/ubuntu/14.04/x86_64"

# It's annoying to rename jobs every time you want to rewrite a
# configuration, so we hardcode everything here rather than do it
# from scratch
case "$image" in
  pytorch-linux-xenial-py3.8)
    ANACONDA_PYTHON_VERSION=3.8
    GCC_VERSION=7
    # Do not install PROTOBUF, DB, and VISION as a test
    ;;
  pytorch-linux-xenial-py3.7-gcc5.4)
    ANACONDA_PYTHON_VERSION=3.7
    GCC_VERSION=5
    PROTOBUF=yes
    DB=yes
    VISION=yes
    KATEX=yes
    ;;
  pytorch-linux-xenial-py3.7-gcc7.2)
    ANACONDA_PYTHON_VERSION=3.7
    GCC_VERSION=7
    # Do not install PROTOBUF, DB, and VISION as a test
    ;;
  pytorch-linux-xenial-py3.7-gcc7)
    ANACONDA_PYTHON_VERSION=3.7
    GCC_VERSION=7
    PROTOBUF=yes
    DB=yes
    VISION=yes
    ;;
  pytorch-linux-xenial-cuda10.2-cudnn7-py3-gcc7)
    CUDA_VERSION=10.2
    CUDNN_VERSION=7
    ANACONDA_PYTHON_VERSION=3.7
    GCC_VERSION=7
    PROTOBUF=yes
    DB=yes
    VISION=yes
    KATEX=yes
    ;;
  pytorch-linux-xenial-cuda11.3-cudnn8-py3-gcc7)
    CUDA_VERSION=11.3.0 # Deviating from major.minor to conform to nvidia's Docker image names
    CUDNN_VERSION=8
    TENSORRT_VERSION=8.0.1.6
    ANACONDA_PYTHON_VERSION=3.7
    GCC_VERSION=7
    PROTOBUF=yes
    DB=yes
    VISION=yes
    KATEX=yes
    ;;
  pytorch-linux-bionic-cuda11.3-cudnn8-py3-clang9)
    CUDA_VERSION=11.3.0 # Deviating from major.minor to conform to nvidia's Docker image names
    CUDNN_VERSION=8
    TENSORRT_VERSION=8.0.1.6
    ANACONDA_PYTHON_VERSION=3.7
    CLANG_VERSION=9
    PROTOBUF=yes
    DB=yes
    VISION=yes
    KATEX=yes
    ;;
<<<<<<< HEAD
  pytorch-linux-bionic-cuda11.5-cudnn8-py3-gcc7)
    CUDA_VERSION=11.5.0
    CUDNN_VERSION=8
    ANACONDA_PYTHON_VERSION=3.7
    GCC_VERSION=7
    PROTOBUF=yes
    DB=yes
    VISION=yes
    KATEX=yes
    ;;
=======
>>>>>>> 541a3789
  pytorch-linux-bionic-cuda11.6-cudnn8-py3-gcc7)
    CUDA_VERSION=11.6.0
    CUDNN_VERSION=8
    ANACONDA_PYTHON_VERSION=3.7
    GCC_VERSION=7
    PROTOBUF=yes
    DB=yes
    VISION=yes
    KATEX=yes
    ;;
  pytorch-linux-xenial-py3-clang5-asan)
    ANACONDA_PYTHON_VERSION=3.7
    CLANG_VERSION=5.0
    PROTOBUF=yes
    DB=yes
    VISION=yes
    ;;
  pytorch-linux-xenial-py3-clang7-asan)
    ANACONDA_PYTHON_VERSION=3.7
    CLANG_VERSION=7
    PROTOBUF=yes
    DB=yes
    VISION=yes
    ;;
  pytorch-linux-xenial-py3-clang7-onnx)
    ANACONDA_PYTHON_VERSION=3.7
    CLANG_VERSION=7
    PROTOBUF=yes
    DB=yes
    VISION=yes
    ;;
  pytorch-linux-xenial-py3-clang5-android-ndk-r19c)
    ANACONDA_PYTHON_VERSION=3.7
    CLANG_VERSION=5.0
    LLVMDEV=yes
    PROTOBUF=yes
    ANDROID=yes
    ANDROID_NDK_VERSION=r19c
    GRADLE_VERSION=6.8.3
    NINJA_VERSION=1.9.0
    ;;
  pytorch-linux-xenial-py3.7-clang7)
    ANACONDA_PYTHON_VERSION=3.7
    CLANG_VERSION=7
    PROTOBUF=yes
    DB=yes
    VISION=yes
    ;;
  pytorch-linux-bionic-py3.7-clang9)
    ANACONDA_PYTHON_VERSION=3.7
    CLANG_VERSION=9
    PROTOBUF=yes
    DB=yes
    VISION=yes
    VULKAN_SDK_VERSION=1.2.162.1
    SWIFTSHADER=yes
    ;;
  pytorch-linux-bionic-py3.8-gcc9)
    ANACONDA_PYTHON_VERSION=3.8
    GCC_VERSION=9
    PROTOBUF=yes
    DB=yes
    VISION=yes
    ;;
  pytorch-linux-bionic-cuda10.2-cudnn7-py3.7-clang9)
    CUDA_VERSION=10.2
    CUDNN_VERSION=7
    ANACONDA_PYTHON_VERSION=3.7
    CLANG_VERSION=9
    PROTOBUF=yes
    DB=yes
    VISION=yes
    ;;
  pytorch-linux-bionic-cuda10.2-cudnn7-py3.9-gcc7)
    CUDA_VERSION=10.2
    CUDNN_VERSION=7
    ANACONDA_PYTHON_VERSION=3.9
    GCC_VERSION=7
    PROTOBUF=yes
    DB=yes
    VISION=yes
    ;;
  pytorch-linux-bionic-rocm5.0-py3.7)
    ANACONDA_PYTHON_VERSION=3.7
    GCC_VERSION=9
    PROTOBUF=yes
    DB=yes
    VISION=yes
    ROCM_VERSION=5.0
    ;;
  pytorch-linux-bionic-rocm5.1-py3.7)
    ANACONDA_PYTHON_VERSION=3.7
    GCC_VERSION=9
    PROTOBUF=yes
    DB=yes
    VISION=yes
    ROCM_VERSION=5.1.1
    ;;
  *)
    # Catch-all for builds that are not hardcoded.
    PROTOBUF=yes
    DB=yes
    VISION=yes
    echo "image '$image' did not match an existing build configuration"
    if [[ "$image" == *py* ]]; then
      extract_version_from_image_name py ANACONDA_PYTHON_VERSION
    fi
    if [[ "$image" == *cuda* ]]; then
      extract_version_from_image_name cuda CUDA_VERSION
      extract_version_from_image_name cudnn CUDNN_VERSION
    fi
    if [[ "$image" == *rocm* ]]; then
      extract_version_from_image_name rocm ROCM_VERSION
    fi
    if [[ "$image" == *gcc* ]]; then
      extract_version_from_image_name gcc GCC_VERSION
    fi
    if [[ "$image" == *clang* ]]; then
      extract_version_from_image_name clang CLANG_VERSION
    fi
    if [[ "$image" == *devtoolset* ]]; then
      extract_version_from_image_name devtoolset DEVTOOLSET_VERSION
    fi
    if [[ "$image" == *glibc* ]]; then
      extract_version_from_image_name glibc GLIBC_VERSION
    fi
    if [[ "$image" == *cmake* ]]; then
      extract_version_from_image_name cmake CMAKE_VERSION
    fi
  ;;
esac

# Set Jenkins UID and GID if running Jenkins
if [ -n "${JENKINS:-}" ]; then
  JENKINS_UID=$(id -u jenkins)
  JENKINS_GID=$(id -g jenkins)
fi

tmp_tag=$(basename "$(mktemp -u)" | tr '[:upper:]' '[:lower:]')

#when using cudnn version 8 install it separately from cuda
if [[ "$image" == *cuda*  && ${OS} == "ubuntu" ]]; then
  IMAGE_NAME="nvidia/cuda:${CUDA_VERSION}-cudnn${CUDNN_VERSION}-devel-ubuntu${UBUNTU_VERSION}"
  if [[ ${CUDNN_VERSION} == 8 ]]; then
    IMAGE_NAME="nvidia/cuda:${CUDA_VERSION}-devel-ubuntu${UBUNTU_VERSION}"
  fi
fi

# Build image
# TODO: build-arg THRIFT is not turned on for any image, remove it once we confirm
# it's no longer needed.
docker build \
       --no-cache \
       --progress=plain \
       --build-arg "TRAVIS_DL_URL_PREFIX=${TRAVIS_DL_URL_PREFIX}" \
       --build-arg "BUILD_ENVIRONMENT=${image}" \
       --build-arg "PROTOBUF=${PROTOBUF:-}" \
       --build-arg "THRIFT=${THRIFT:-}" \
       --build-arg "LLVMDEV=${LLVMDEV:-}" \
       --build-arg "DB=${DB:-}" \
       --build-arg "VISION=${VISION:-}" \
       --build-arg "EC2=${EC2:-}" \
       --build-arg "JENKINS=${JENKINS:-}" \
       --build-arg "JENKINS_UID=${JENKINS_UID:-}" \
       --build-arg "JENKINS_GID=${JENKINS_GID:-}" \
       --build-arg "UBUNTU_VERSION=${UBUNTU_VERSION}" \
       --build-arg "CENTOS_VERSION=${CENTOS_VERSION}" \
       --build-arg "DEVTOOLSET_VERSION=${DEVTOOLSET_VERSION}" \
       --build-arg "GLIBC_VERSION=${GLIBC_VERSION}" \
       --build-arg "CLANG_VERSION=${CLANG_VERSION}" \
       --build-arg "ANACONDA_PYTHON_VERSION=${ANACONDA_PYTHON_VERSION}" \
       --build-arg "GCC_VERSION=${GCC_VERSION}" \
       --build-arg "CUDA_VERSION=${CUDA_VERSION}" \
       --build-arg "CUDNN_VERSION=${CUDNN_VERSION}" \
       --build-arg "TENSORRT_VERSION=${TENSORRT_VERSION}" \
       --build-arg "ANDROID=${ANDROID}" \
       --build-arg "ANDROID_NDK=${ANDROID_NDK_VERSION}" \
       --build-arg "GRADLE_VERSION=${GRADLE_VERSION}" \
       --build-arg "VULKAN_SDK_VERSION=${VULKAN_SDK_VERSION}" \
       --build-arg "SWIFTSHADER=${SWIFTSHADER}" \
       --build-arg "CMAKE_VERSION=${CMAKE_VERSION:-}" \
       --build-arg "NINJA_VERSION=${NINJA_VERSION:-}" \
       --build-arg "KATEX=${KATEX:-}" \
       --build-arg "ROCM_VERSION=${ROCM_VERSION:-}" \
       --build-arg "PYTORCH_ROCM_ARCH=${PYTORCH_ROCM_ARCH:-gfx900;gfx906}" \
       --build-arg "IMAGE_NAME=${IMAGE_NAME}" \
       -f $(dirname ${DOCKERFILE})/Dockerfile \
       -t "$tmp_tag" \
       "$@" \
       .

# NVIDIA dockers for RC releases use tag names like `11.0-cudnn8-devel-ubuntu18.04-rc`,
# for this case we will set UBUNTU_VERSION to `18.04-rc` so that the Dockerfile could
# find the correct image. As a result, here we have to replace the
#   "$UBUNTU_VERSION" == "18.04-rc"
# with
#   "$UBUNTU_VERSION" == "18.04"
UBUNTU_VERSION=$(echo ${UBUNTU_VERSION} | sed 's/-rc$//')

function drun() {
  docker run --rm "$tmp_tag" $*
}

if [[ "$OS" == "ubuntu" ]]; then

  if !(drun lsb_release -a 2>&1 | grep -qF Ubuntu); then
    echo "OS=ubuntu, but:"
    drun lsb_release -a
    exit 1
  fi
  if !(drun lsb_release -a 2>&1 | grep -qF "$UBUNTU_VERSION"); then
    echo "UBUNTU_VERSION=$UBUNTU_VERSION, but:"
    drun lsb_release -a
    exit 1
  fi
fi

if [ -n "$ANACONDA_PYTHON_VERSION" ]; then
  if !(drun python --version 2>&1 | grep -qF "Python $ANACONDA_PYTHON_VERSION"); then
    echo "ANACONDA_PYTHON_VERSION=$ANACONDA_PYTHON_VERSION, but:"
    drun python --version
    exit 1
  fi
fi

if [ -n "$GCC_VERSION" ]; then
  if !(drun gcc --version 2>&1 | grep -q " $GCC_VERSION\\W"); then
    echo "GCC_VERSION=$GCC_VERSION, but:"
    drun gcc --version
    exit 1
  fi
fi

if [ -n "$CLANG_VERSION" ]; then
  if !(drun clang --version 2>&1 | grep -qF "clang version $CLANG_VERSION"); then
    echo "CLANG_VERSION=$CLANG_VERSION, but:"
    drun clang --version
    exit 1
  fi
fi

if [ -n "$KATEX" ]; then
  if !(drun katex --version); then
    echo "KATEX=$KATEX, but:"
    drun katex --version
    exit 1
  fi
fi<|MERGE_RESOLUTION|>--- conflicted
+++ resolved
@@ -143,19 +143,6 @@
     VISION=yes
     KATEX=yes
     ;;
-<<<<<<< HEAD
-  pytorch-linux-bionic-cuda11.5-cudnn8-py3-gcc7)
-    CUDA_VERSION=11.5.0
-    CUDNN_VERSION=8
-    ANACONDA_PYTHON_VERSION=3.7
-    GCC_VERSION=7
-    PROTOBUF=yes
-    DB=yes
-    VISION=yes
-    KATEX=yes
-    ;;
-=======
->>>>>>> 541a3789
   pytorch-linux-bionic-cuda11.6-cudnn8-py3-gcc7)
     CUDA_VERSION=11.6.0
     CUDNN_VERSION=8
