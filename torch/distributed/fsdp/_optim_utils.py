import copy
import functools
import logging
import warnings
from contextlib import ExitStack
from dataclasses import dataclass, field
from typing import (
    Any,
    cast,
    Dict,
    Iterable,
    Iterator,
    List,
    NamedTuple,
    Optional,
    Sequence,
    Set,
    Tuple,
    Union,
)

import torch
import torch.distributed as dist
import torch.distributed.fsdp._traversal_utils as traversal_utils
import torch.nn as nn
from torch.distributed._shard.sharded_tensor import ShardedTensor
from torch.distributed._tensor import DTensor
from torch.distributed.distributed_c10d import _get_pg_default_device
from torch.distributed.fsdp._common_utils import (
    _apply_to_modules,
    _FSDPState,
    _get_module_fsdp_state_if_fully_sharded_module,
    _get_param_to_fqns,
    _module_handle,
    _named_parameters_with_duplicates,
    clean_tensor_name,
)
from torch.distributed.fsdp._debug_utils import SimpleProfiler
from torch.distributed.fsdp._fsdp_extensions import (
    _ext_chunk_dtensor,
    _ext_chunk_tensor,
)
from torch.distributed.fsdp._runtime_utils import (
    _lazy_init,
    _reset_flat_param_grad_info_if_needed,
)
from torch.distributed.fsdp._shard_utils import _gather_state_dict
from torch.distributed.fsdp.api import ShardingStrategy
from torch.distributed.fsdp.flat_param import FlatParameter, FlatParamHandle
from torch.utils._pytree import tree_map_only


logger = logging.getLogger(__name__)


@dataclass
class FSDPParamInfo:
    state: _FSDPState
    handle: FlatParamHandle
    param_indices: Dict[str, int]


def sorted_items(dictionary: Dict[str, Any]) -> Iterator[Tuple[str, Any]]:
    keys = sorted(dictionary.keys())
    for k in keys:
        yield k, dictionary[k]


@dataclass
class _ConsolidatedOptimState:
    """
    This holds the consolidated optimizer state on the target rank. Positive-
    dimension tensor state is communicated across ranks, while zero-dimension
    tensor state and non-tensor state is taken directly from the target rank.

    PyTorch version 1.12 moved to using zero-dimension tensors for scalar
    values, but user implemented optimizers may still use float (i.e. a
    non-tensor). Thus, we support both and handle them identically.

    Attributes:
        tensor_state (Dict[str, torch.Tensor]): Mapping from positive-dimension
            tensor state name to the unsharded flat tensor representing the
            state.
        zero_dim_tensor_state (Dict[str, torch.Tensor]): Mapping from zero-
            dimension tensor state name to its value.
        non_tensor_state (Dict[str, Any]): Mapping from non-tensor state
            name to its value.
    """

    tensor_state: Dict[str, torch.Tensor] = field(default_factory=dict)
    zero_dim_tensor_state: Dict[str, torch.Tensor] = field(default_factory=dict)
    non_tensor_state: Dict[str, Any] = field(default_factory=dict)


class _PosDimTensorInfo(NamedTuple):
    """
    Meatadata for positive-dimension tensors used internally for
    :meth:`scatter_full_optim_state_dict`.

    Attributes:
        shape (torch.Size): Sharded tensor shape (which is equal to the
            unsharded tensor shape if the tensor is optimizer state for a
            non-FSDP parameter and is hence not sharded).
        dtype (torch.dtype): Data type of the tensor.
    """

    shape: torch.Size
    dtype: torch.dtype


class _OptimStateKey(NamedTuple):
    """
    This represents an optimizer state key that may be used commonly across
    ranks. It is based on the unflattened parameter names rather than parameter
    IDs to make it independent of each rank's own optimizer construction.
    """

    unflat_param_names: Tuple[str, ...]
    is_fsdp_managed: bool


def _unflatten_optim_state(
    fsdp_param_info: FSDPParamInfo,
    flat_param_state: Dict[str, Any],
    to_save: bool,
    shard_state: bool,
) -> List[Dict[str, Any]]:
    """
    Unflattens the optimizer state, consisting of the "state" part and the
    "param_groups" part. Unflattening the "state" part involves consolidating
    the state on the target rank and remapping from flattened to unflattened
    parameter IDs, and the "param_groups" part only involves remapping from
    flattened to unflattened parameter IDs.

    Args:
        fsdp_param_info (FSDPParamInfo): The FSDP state, the handle, and a
            mapping from FQN to original parameter index.
        flat_param_state (Dict[str, Any]): Entry for the flat parameter in the
            "state" part of the optimizer state dict.
        to_save (bool): Whether to save the state on this rank.

    Returns:
        List[Dict[str, Any]]: A :class:`list` holding the entries in the
        "state" part of the optimizer state dict corresponding to the
        unflattened parameters comprising the flat parameter if on the target
        rank or an empty :class:`list` otherwise. The final optimizer state
        dict will need to map these entries using the proper unflattened
        parameter IDs.
    """
    assert (
        not shard_state or to_save
    ), "If ``shard_state`` is True, ``to_save`` has to be True."
    consolidated_state = _communicate_optim_state(
        fsdp_param_info,
        flat_param_state,
    )
    if to_save:
        unflat_param_state = _unflatten_communicated_optim_state(
            fsdp_param_info,
            consolidated_state,
            shard_state,
        )
        for optim_state in unflat_param_state:
            # We can't use .items() below cuz we'd run into a concurrent modification error
            for key in list(optim_state.keys()):
                state = optim_state[key]
                if isinstance(state, torch.Tensor):
                    optim_state[key] = state.cpu()
        return unflat_param_state
    else:
        return []


def _is_zero_dim_tensor(x: Any) -> bool:
    return torch.is_tensor(x) and x.dim() == 0


def _communicate_optim_state(
    fsdp_param_info: FSDPParamInfo,
    flat_param_state: Dict[str, Any],
) -> _ConsolidatedOptimState:
    """
    Communicates the optimizer state for a flat parameter across ranks. All
    ranks will hold the entire non-sharded optimizer state on GPU.

    If ``N`` is the number of tensor optimizer states in the optimizer state
    dict, then the communication complexity is 0 if ``N = 0`` and ``N + 1``
    otherwise (where the plus 1 comes from all-gathering the padding per rank).

    Args:
        fsdp_param_info (FSDPParamInfo): The FSDP state, the handle, and a
            mapping from FQN to original parameter index.
        flat_param_state (Dict[str, Any]): The entry in the "state" part of the
            optimizer state dict corresponding to the flat parameter.

    Returns:
        ConsolidatedOptimState: Consolidated optimizer state for the target
        flat parameter.
    """
    fsdp_state = fsdp_param_info.state
    flat_param = fsdp_param_info.handle.flat_param
    state = _ConsolidatedOptimState()
    tensor_state, zero_dim_tensor_state, non_tensor_state = (
        state.tensor_state,
        state.zero_dim_tensor_state,
        state.non_tensor_state,
    )

    for state_name, value in sorted_items(flat_param_state):
        # Positive-dimension tensor state: communicate across ranks
        if torch.is_tensor(value) and value.dim() > 0:
            # If the parameter is not sharded, then neither is the
            # positive-dimension tensor state, so no need to communicate it --
            # we take the target rank's value
            if (
                fsdp_state.world_size == 1
                or fsdp_state.sharding_strategy == ShardingStrategy.NO_SHARD
            ):
                tensor_state[state_name] = value
                continue
            assert (
                fsdp_state.compute_device is not None
            ), "compute_device has not been initialized"
            if value.device.type != fsdp_state.compute_device.type:
                value = value.to(fsdp_state.compute_device)
            # Assume that positive-dimension tensor optimizer state
            # has the same shape as the sharded flat parameter
            buffer_size = flat_param._full_param_padded.size()  # type: ignore[attr-defined]
            tensor_buffer = value.new_zeros(*buffer_size)
            dist.all_gather_into_tensor(
                tensor_buffer, value, group=fsdp_state.process_group
            )
            fsdp_state._device_handle.synchronize()
            unpadded_numel = cast(
                nn.Parameter, flat_param._unpadded_unsharded_size
            ).numel()
            tensor_state[state_name] = tensor_buffer[:unpadded_numel]
        # Zero-dimension tensor state and non-tensor state: take this rank's
        # value directly
        else:
            if _is_zero_dim_tensor(value):
                zero_dim_tensor_state[state_name] = value.detach().clone()
            else:
                non_tensor_state[state_name] = value
    return state


def _unflatten_communicated_optim_state(
    fsdp_param_info: FSDPParamInfo,
    state: _ConsolidatedOptimState,
    shard_state: bool,
) -> List[Dict[str, Any]]:
    """
    Unflattens the communicated optimizer state (given by ``tensor_state``,
    ``non_tensor_state``, and ``zero_dim_tensor_state``) for a single flat
    parameter. This should only be called on the target rank.

    Args:
        fsdp_param_info (FSDPParamInfo): The FSDP state, the handle, and a
            mapping from FQN to original parameter index.
        state (_ConsolidatedOptimState): Consolidated optimizer state.

    Returns:
        List[Dict[str, Any]]: A :class:`list` holding the entries in the
        "state" part of the optimizer state dict corresponding to the
        unflattened parameters comprising the flat parameter. The final
        optimizer state dict will need to map these entries using the proper
        unflattened parameter IDs.
    """
    fsdp_state = fsdp_param_info.state
    handle = fsdp_param_info.handle
    flat_param = handle.flat_param
    unflat_param_state: List[Dict[str, Any]] = []
    flat_param_views: Dict[str, Iterator] = {}
    num_unflat_params = flat_param._num_params
    tensor_state, zero_dim_tensor_state, non_tensor_state = (
        state.tensor_state,
        state.zero_dim_tensor_state,
        state.non_tensor_state,
    )

    for _ in range(num_unflat_params):
        unflat_state_param = {}
        # Add positive-dimension tensor state: unflatten with views
        for state_name, flat_tensor in sorted_items(tensor_state):
            views_generated = state_name in flat_param_views
            if not views_generated:
                views = handle._get_unflat_views(flat_tensor)
                flat_param_views[state_name] = views
            else:
                views = flat_param_views[state_name]
            optim_state: Union[torch.Tensor, ShardedTensor, DTensor] = next(views)
            if shard_state:
                if not fsdp_state._optim_state_dict_config.use_dtensor:
                    assert fsdp_state.process_group is not None
                    optim_state = _ext_chunk_tensor(
                        optim_state,
                        fsdp_state.rank,
                        fsdp_state.world_size,
                        fsdp_state._device_handle.device_count(),
                        fsdp_state.process_group,
                    )
                else:
                    assert fsdp_state._device_mesh is not None
                    optim_state = _ext_chunk_dtensor(
                        optim_state, fsdp_state.rank, fsdp_state._device_mesh
                    )

            unflat_state_param[state_name] = optim_state

        # Add zero-dimension tensor state: take the target rank's value
        for state_name, zero_dim_tensor in sorted_items(zero_dim_tensor_state):
            unflat_state_param[state_name] = zero_dim_tensor
        # Add non-tensor state: take the target rank's value
        for state_name, non_tensor in sorted_items(non_tensor_state):
            unflat_state_param[state_name] = non_tensor
        unflat_param_state.append(unflat_state_param)
    return unflat_param_state


def _broadcast_processed_state(
    fsdp_state: _FSDPState,
    optim_state: Dict[str, Any],
    group: Optional[dist.ProcessGroup],
) -> Dict[str, Any]:
    objects: List[Any] = [None]
    if fsdp_state.rank == 0:
        objects[0] = tree_map_only(
            torch.Tensor,
            lambda v: v.cpu() if v.dim() == 0 else _PosDimTensorInfo(v.shape, v.dtype),
            optim_state,
        )
    dist.broadcast_object_list(objects, src=0, group=group)
    if fsdp_state.rank == 0:
        return optim_state
    else:
        return objects[0]


def _broadcast_state(
    fsdp_state: _FSDPState, state: Any, group: Optional[dist.ProcessGroup]
) -> Any:
    device = _get_pg_default_device(group)
    if fsdp_state.rank == 0:
        if not isinstance(state, torch.Tensor) or state.dim() == 0:
            return state
        tensor = state.to(device)
    else:
        if isinstance(state, torch.Tensor):
            assert state.dim() == 0, (
                "For non-zero ranks, a tensor state should have zero dimension, "
                "but got the state with shape {state.shape()}."
            )
            return state
        elif not isinstance(state, _PosDimTensorInfo):
            return state
        tensor = torch.zeros(state.shape, dtype=state.dtype, device=device)
    dist.broadcast(tensor, src=0, group=group)
    return tensor


def _shard_orig_param_state(
    fsdp_param_info: FSDPParamInfo,
    fqn: str,
    optim_state: Dict[str, Any],
) -> Dict[str, Any]:
    """
    Shard the optimizer state for the original parameter with the name ``fqn``.
    This API should only be used when ``use_orig_params`` is True.
    """
    if not optim_state:
        return {}
    fsdp_state = fsdp_param_info.state
    flat_param = fsdp_param_info.handle.flat_param
    param_idx = fsdp_param_info.param_indices[fqn]
    shard_param_info = flat_param._shard_param_infos[param_idx]  # type: ignore[attr-defined]
    optim_state = _gather_state_dict(optim_state, fsdp_state.process_group)
    if not shard_param_info.in_shard:
        return {}
    # Flatten and shard the state.
    new_optim_state: Dict[str, Any] = {}
    intra_param_start_idx = shard_param_info.intra_param_start_idx
    intra_param_end_idx = shard_param_info.intra_param_end_idx
    for state_name, value in optim_state.items():
        if (
            torch.is_tensor(value)
            and value.dim() > 0
            and fsdp_state.sharding_strategy != ShardingStrategy.NO_SHARD
        ):
            value = value.flatten()[intra_param_start_idx : intra_param_end_idx + 1]  # type: ignore[operator]
        new_optim_state[state_name] = value
    return new_optim_state


def _flatten_optim_state_dict(
    optim_state_dict: Dict[str, Any],
    model: nn.Module,
    use_orig_params: bool = False,
    optim: Optional[torch.optim.Optimizer] = None,
    rank0_only: bool = False,
    group: Optional[dist.ProcessGroup] = None,
) -> Dict[str, Any]:
    """
    Flattens the full optimizer state dict, still keying by unflattened parameter
    names.

    If ``use_orig_params`` is True, each rank will have all FSDP-managed
    parameters but some of these parameters may be empty due to the sharding.
    For a regular optim.Optimizer, states for those empty parameters will
    not be initialized. So, when aggregating the FQNs across ranks, no assert
    will be raised on a rank even if it does not have all the states -- it is
    valid and FSDP know how to aggregate them. However, FSDP has to ignore
    handling those parameters that are not managed by FSDP and do not exist on
    the local rank -- it is managed by other parallelism and FSDP does not
    know ho to handle/aggregate them.

    Note that ``_flatten_tensor_optim_state`` does not need ``optim`` to
    flatten/shard the state. However, NamedOptimizer and KeyedOptimizer require
    all the states even if the corresponding parameters are empty. To this end,
    ``optim`` will be used to to get the initial state of the empty parameters.
    ``optim`` should only be non-None if the ``optim` is KeyedOptimizer or
    NamedOptimizer.

    Returns:
        Dict[str, Any]: The flattened optimizer state dict.
    """
    SimpleProfiler.reset()

    unflat_osd = optim_state_dict
    if "state" not in unflat_osd and not rank0_only:
        raise ValueError(
            '`optim_state_dict` must have the keys "state"'
            "to be a valid optimizer state dict"
        )
    param_to_fqns = _get_param_to_fqns(model)
    fqn_to_fsdp_param_info = _get_fqn_to_fsdp_param_info(model)
    fsdp_state = next(iter(fqn_to_fsdp_param_info.values())).state

    # Broadcast unflat_osd without non-scalar tensor if rank0_only is True.
    if rank0_only:
        unflat_osd = _broadcast_processed_state(fsdp_state, unflat_osd, group=group)

    # Construct the "state" part
    flat_osd_state: Dict[Union[_OptimStateKey, str], Any] = {}
    unflat_osd_state = unflat_osd["state"]
    all_state_keys = set(unflat_osd_state.keys())

    for param, fqns in param_to_fqns.items():
        fqn = fqns[0]
        if fqn not in unflat_osd_state:
            continue
        all_state_keys.difference_update(fqns)

        if rank0_only:
            for fqn in fqns:
                if not unflat_osd_state[fqn]:
                    continue
                for state_name in unflat_osd_state[fqn].keys():
                    unflat_osd_state[fqn][state_name] = _broadcast_state(
                        fsdp_state, unflat_osd_state[fqn][state_name], group=group
                    )
            fqn = fqns[0]
        if fqn in fqn_to_fsdp_param_info:
            fsdp_param_info = fqn_to_fsdp_param_info[fqn]
            if use_orig_params:
                with SimpleProfiler.profile(SimpleProfiler.Type.RESHARDING):
                    flat_state = _shard_orig_param_state(
                        fsdp_param_info,
                        fqn,
                        unflat_osd_state[fqn],
                    )
            else:
                flat_state = _flatten_optim_state(
                    fsdp_param_info,
                    unflat_osd_state,
                    fqns,
                )
            key = _OptimStateKey(tuple(fqns), True)
            # Only include non-empty states since as expected by
            # `torch.optim.Optimizer` s unless the optimizer is KeyedOptimizer
            # or NamedOptimizer.
            if flat_state:
                flat_osd_state[key] = flat_state
            elif use_orig_params:
                assert (
                    len(fqns) == 1
                ), f"use_orig_params is True but there are multiple FQNs, {fqns}."
                if optim is not None:  # NamedOptimizer or KeyedOptimizer case.
                    state = optim.state.get(param, None)  # type: ignore[call-overload]
                    if state is not None:
                        flat_osd_state[key] = copy.deepcopy(state)
                    else:
                        warnings.warn(
                            f"optim_state[{key}] is not on rank{fsdp_state.rank}."
                        )

            else:
                raise RuntimeError(
                    f"The state of {key} is empty. This should happen when "
                    "use_orig_params=True."
                )
        else:  # do not flatten non-FSDP parameters' states
            assert len(fqns) == 1
            key = _OptimStateKey(tuple(fqns), False)
            flat_osd_state[key] = copy.copy(unflat_osd_state[fqn])

        if rank0_only:
            for fqn in fqns:
                if not unflat_osd_state[fqn]:
                    continue
                for state_name, param_state in list(unflat_osd_state[fqn].items()):
                    if fsdp_state.rank > 0:
                        # Deference the tensor so that PyTorch can collect the memory.
                        del unflat_osd_state[fqn][state_name]
                    else:
                        # Move the tensor in the original osd back to CPU to make the
                        # original osd unaffected.
                        unflat_osd_state[fqn][state_name] = unflat_osd_state[fqn][
                            state_name
                        ].cpu()

    # Handle user-defined state, states that are not associated with parameters.
    for key in all_state_keys:
        user_state = unflat_osd_state[key]
        if isinstance(user_state, torch.Tensor) and rank0_only and use_orig_params:
            user_state = _broadcast_state(fsdp_state, user_state, group=group)
        flat_osd_state[key] = copy.copy(user_state)

    SimpleProfiler.dump_and_reset("FSDP _flatten_optim_state_dict() profiling: ")
    # Construct the "param_groups" part -- copy as is since it will be
    # rekeyed later according to the target rank's optimizer
    # Only copy param_groups if it exists in unflat_osd
    if "param_groups" in unflat_osd:
        flat_osd_param_groups = copy.deepcopy(unflat_osd["param_groups"])
        return {"state": flat_osd_state, "param_groups": flat_osd_param_groups}
    else:
        return {"state": flat_osd_state}


def _flatten_optim_state(
    fsdp_param_info: FSDPParamInfo,
    unflat_osd_state: Dict[str, Dict[str, Any]],
    unflat_param_names: List[str],
) -> Dict[str, Any]:
    """
    Flattens the optimizer state in ``full_optim_state_dict`` for a single
    flat parameter in ``fsdp_param_info`` corresponding to the unflattened
    parameter names in ``unflat_param_names``.

    Args:
        fsdp_param_info (FSDPParamInfo): The FSDP state, the handle, and a
            mapping from FQN to original parameter index.
        unflat_osd_state (Dict[str, Dict[str, Any]]): The "state" part of the
            optimizer state dict corresponding to the unflattened parameters.
        unflat_param_names (List[str]): A :class:`list` of unflattened
            parameter names corresponding to the flat parameter ``flat_param``.

    Returns:
        Dict[str, Any]: A :class:`dict` mapping state names to their values for
        a particular flat parameter. The sharded optimizer state dict's "state"
        part will map a key to this returned value.
    """
    fsdp_state = fsdp_param_info.state
    handle = fsdp_param_info.handle
    flat_param = handle.flat_param
    num_unflat_params = len(unflat_param_names)
    assert num_unflat_params > 0, (
        "Expects at least one unflattened parameter corresponding to the "
        "flat parameter"
    )
    unflat_param_shapes = flat_param._shapes
    num_unflat_param_shapes = len(unflat_param_shapes)
    assert (
        num_unflat_params == num_unflat_param_shapes
    ), f"Expects {num_unflat_params} shapes but got {num_unflat_param_shapes}"

    # Check if these unflattened parameters have any optimizer state
    has_state = [
        bool(unflat_param_name in unflat_osd_state)
        for unflat_param_name in unflat_param_names
    ]
    # If none of the unflattened parameters comprising this flat parameter have
    # any state, then we do not want an entry in the optimizer state dict
    if not any(has_state):
        return {}  # no need to flatten any state
    # There may still be some unflattened parameters with state and some
    # without
    unflat_param_states = [
        _gather_state_dict(
            unflat_osd_state[unflat_param_name], pg=fsdp_state.process_group
        )
        if unflat_param_name in unflat_osd_state
        else None
        for unflat_param_name in unflat_param_names
    ]
    # Check that the unflattened parameters have the same state names
    state_names = None
    for unflat_param_state in unflat_param_states:
        if unflat_param_state is None:
            continue
        if state_names is None:
            state_names = set(unflat_param_state.keys())
        else:
            if state_names != set(unflat_param_state.keys()):
                raise ValueError(
                    "Differing optimizer state names for the unflattened "
                    f"parameters: {unflat_param_names}"
                )
    assert state_names is not None

    # Flatten the state
    flat_state: Dict[str, Any] = {}
    for state_name in state_names:
        state_values = [
            unflat_param_state[state_name] if unflat_param_state is not None else None
            for unflat_param_state in unflat_param_states
        ]
        non_none_state_values = [v for v in state_values if v is not None]
        # If all ranks have None, this is a None value
        if not non_none_state_values:
            flat_state[state_name] = None
            continue
        are_pos_dim_tensors = are_zero_dim_tensors = are_non_tensors = True
        for v in non_none_state_values:
            are_pos_dim_tensors &= torch.is_tensor(v) and v.dim() > 0
            are_zero_dim_tensors &= _is_zero_dim_tensor(v)
            are_non_tensors &= not torch.is_tensor(v)
        types = {type(v) for v in non_none_state_values}
        if len(types) != 1 or not (
            are_pos_dim_tensors or are_zero_dim_tensors or are_non_tensors
        ):
            raise ValueError(
                f"Differing optimizer state types for state {state_name}, "
                f"values {non_none_state_values}, and unflattened parameter "
                f"names {unflat_param_names}"
            )
        if are_pos_dim_tensors:
            flat_tensor = _flatten_tensor_optim_state(
                state_name,
                state_values,
                unflat_param_names,
                unflat_param_shapes,
                handle,
            )
            # Shard the flattened tensor immediately to minimize max memory
            # usage
            if (
                fsdp_state.world_size != 1
                and fsdp_state.sharding_strategy != ShardingStrategy.NO_SHARD
            ):
                sharded_flat_tensor, _ = FlatParamHandle._get_shard(
                    flat_tensor,
                    fsdp_state.rank,
                    fsdp_state.world_size,
                )
            else:
                sharded_flat_tensor = flat_tensor
            flat_state[state_name] = sharded_flat_tensor
        elif are_zero_dim_tensors:
            flat_state[state_name] = _flatten_zero_dim_tensor_optim_state(
                state_name,
                state_values,
                unflat_param_names,
            )
        else:
            assert are_non_tensors
            flat_state[state_name] = _flatten_non_tensor_optim_state(
                state_name,
                state_values,
                unflat_param_names,
            )

    return flat_state


def _flatten_tensor_optim_state(
    state_name: str,
    pos_dim_tensors: List[torch.Tensor],
    unflat_param_names: List[str],
    unflat_param_shapes: Sequence[torch.Size],
    handle: FlatParamHandle,
) -> torch.Tensor:
    """
    Flattens the positive-dimension tensor optimizer state given by the values
    ``tensors`` for the state ``state_name`` for a single flat parameter
    from ``handle`` corresponding to the unflattened parameter names
    ``unflat_param_names`` and unflatted parameter shapes
    ``unflat_param_shapes``. This flattens each unflattened parameter's tensor
    state into one tensor.

    NOTE: We use zero tensors for any unflattened parameters without state
    since some value is required to fill those entries. This assumes that the
    zero tensor is mathematically equivalent to having no state, which is true
    for Adam's "exp_avg" and "exp_avg_sq" but may not be true for all
    optimizers.

    Args:
        state_name (str): Optimizer state name.
        pos_dim_tensors (List[torch.Tensor]): Positive-dimension tensor
            optimizer state values for the unflattened parameters corresponding
            to the single flat parameter.
        unflat_param_names (List[str]): A :class:`list` of unflattened
            parameter names corresponding to the single flat parameter.
        unflat_param_shapes (List[torch.Size]): Unflattened parameter shapes
            corresponding to the single flat parameter.
        handle (FlatParamHandle): The flat parameter's handle.

    Returns:
        torch.Tensor: A flat tensor containing the optimizer state
        corresponding to ``state_name`` constructed by concatenating the
        unflattened parameter tensor states in ``pos_dim_tensors`` (using zero
        tensors for any unflattened parameters without the state).
    """
    flat_param = handle.flat_param
    non_none_tensors = [t for t in pos_dim_tensors if t is not None]
    # Check that all are tensors with the same dtype
    dtypes = {t.dtype for t in non_none_tensors}
    if len(dtypes) != 1:
        raise ValueError(
            "All unflattened parameters comprising a single flat "
            "parameter must have positive-dimension tensor state with the "
            f"same dtype but got dtypes {dtypes} for state {state_name} and "
            f"unflattened parameter names {unflat_param_names}"
        )
    dtype = next(iter(dtypes))
    # Check that each tensor state matches its parameter's shape
    for tensor, shape in zip(pos_dim_tensors, unflat_param_shapes):
        if tensor is None and len(shape) == 0:
            raise ValueError("Flattening a zero-dimension parameter is not supported")
        elif tensor is not None and tensor.shape != shape:
            raise ValueError(
                "Tensor optimizer state does not have same shape as its "
                f"parameter: {tensor.shape} {shape}"
            )
    # Flatten the tensor states: we do not need to add any right-hand-side
    # padding since the flat optimizer state tensor is sharded via
    # `_get_shard()`, which pads the shard as needed (just like for the flat
    # parameter)
    cpu_device = torch.device("cpu")
    tensors_to_flatten = [
        torch.flatten(state_value.to(cpu_device))
        if state_value is not None
        else torch.flatten(
            torch.zeros(
                size=shape,
                dtype=dtype,
                device=cpu_device,
            )
        )
        for state_value, shape in zip(pos_dim_tensors, unflat_param_shapes)
    ]
    flat_tensor = handle.flatten_tensors(tensors_to_flatten, handle._aligned_numel)
    flat_param_shape = flat_param._unpadded_unsharded_size  # type: ignore[attr-defined]
    assert flat_tensor.shape == flat_param_shape, (
        f"tensor optim state: {flat_tensor.shape} "
        f"flat parameter: {flat_param_shape}"
    )
    return flat_tensor


def _flatten_zero_dim_tensor_optim_state(
    state_name: str,
    zero_dim_tensors: List[torch.Tensor],
    unflat_param_names: List[str],
) -> torch.Tensor:
    """
    Flattens the zero-dimension tensor optimizer state given by the values
    ``zero_dim_tensors`` for the state ``state_name`` for a single flat
    parameter corresponding to the unflattened parameter names
    ``unflat_param_names`` by enforcing that all tensors are the same and using
    that common value.

    NOTE: The requirement that the tensors are the same across all unflattened
    parameters comprising the flat parameter is needed to maintain the
    invariant that FSDP performs the same computation as its non-sharded
    equivalent. This means that none of the unflattened parameters can be
    missing this state since imposing a value may differ from having no value.
    For example, for Adam's "step", no value means maximum bias correction,
    while having some positive value means less bias correction.

    Args:
        state_name (str): Optimizer state name.
        zero_dim_tensors (List[torch.Tensor]): Zero-dimension optimizer state
            for the unflattened parameters corresponding to the single
            flat parameter.
        unflat_param_names (List[str]): A :class:`list` of unflattened
            parameter names corresponding to the single flat parameter.

    Returns:
        torch.Tensor: A zero-dimensional tensor giving the value of the state
        ``state_name`` for all unflattened parameters corresponding to the
        names ``unflat_param_names``.
    """
    non_none_tensors = [t for t in zero_dim_tensors if t is not None]
    # Enforce that all have the same value and dtype
    values_set = {t.item() if t is not None else None for t in zero_dim_tensors}
    dtypes = {t.dtype if t is not None else None for t in zero_dim_tensors}
    if (
        len(non_none_tensors) != len(zero_dim_tensors)
        or len(values_set) != 1
        or len(dtypes) != 1
    ):
        raise ValueError(
            "All unflattened parameters comprising a single flat "
            "parameter must have scalar state with the same value and dtype "
            f"but got values {values_set} and dtypes {dtypes} for state "
            f"{state_name} and unflattened parameter names "
            f"{unflat_param_names}"
        )
    value = next(iter(values_set))
    dtype = next(iter(dtypes))
    return torch.tensor(value, dtype=dtype, device=torch.device("cpu"))


def _flatten_non_tensor_optim_state(
    state_name: str,
    non_tensors: List[Any],
    unflat_param_names: List[str],
) -> Any:
    """
    Flattens the non-tensor optimizer state given by the values ``non_tensors``
    for the state ``state_name`` for a single flat parameter corresponding
    to the unflattened parameter names ``unflat_param_names`` by enforcing that
    all values are the same and using that common value.

    See the note in :func:`_flatten_zero_dim_tensor_optim_state`.

    Args:
        state_name (str): Optimizer state name.
        non_tensors (List[Any]): Non-tensor optimizer state for the unflattened
            parameters corresponding to the single flat parameter.
        unflat_param_names (List[str]): A :class:`list` of unflattened
            parameter names corresponding to the single flat parameter.

    Returns:
        Any: A non-tensor giving the value of the state ``state_name`` for all
        unflattened parameters corresponding to the names
        ``unflat_param_names``.
    """
    non_none_non_tensors = [nt for nt in non_tensors if nt is not None]
    # Enforce that all have the same value (same type already checked)
    non_tensor_set = set(non_tensors)
    if len(non_none_non_tensors) != len(non_tensors) or len(non_tensor_set) != 1:
        raise ValueError(
            "All unflattened parameters comprising a single flat "
            "parameter must have scalar state with the same value and dtype "
            f"but got values {non_tensor_set} for state {state_name} and  "
            f"unflattened parameter names {unflat_param_names}"
        )
    non_tensor = next(iter(non_tensor_set))
    return non_tensor


def _rekey_sharded_optim_state_dict(
    sharded_osd: Dict[str, Any],
    model: nn.Module,
    optim: torch.optim.Optimizer,
    optim_input: Optional[
        Union[
            List[Dict[str, Any]],
            Iterable[nn.Parameter],
        ]
    ],
    using_optim_input: bool,
    is_named_optimizer: bool = False,
) -> Dict[str, Any]:
    """
    Rekeys the optimizer state dict from unflattened parameter names to flat
    parameter IDs according to the calling rank's ``optim``, which may be
    different across ranks. In particular, the unflattened parameter names are
    represented as :class:`_OptimStateKey` s.
    """
    param_to_fqns = _get_param_to_fqns(model)
    flat_param_to_fqn = _get_flat_param_to_fqn(model)
    param_to_param_key: Dict[nn.Parameter, Union[int, str]] = cast(
        Dict[nn.Parameter, Union[int, str]],
        (
            _get_param_to_param_id_from_optim_input(model, optim_input)
            if using_optim_input
            else _get_param_to_param_key(
                optim, model, is_named_optimizer, param_to_fqns, flat_param_to_fqn
            )
        ),
    )
    # All parameter keys in `param_to_param_key` should be in
    # `param_to_fqns` -- strict inequality follows when not all parameters are
    # passed to the optimizer
    assert len(param_to_param_key) <= len(param_to_fqns)

    unflat_param_names_to_flat_param_key: Dict[
        Tuple[str, ...], Union[int, str]
    ] = {}  # for "state"
    unflat_param_name_to_flat_param_key: Dict[
        str, Union[int, str]
    ] = {}  # for "param_groups"
    for param, unflat_param_names in param_to_fqns.items():
        if param not in param_to_param_key:
            # This parameter was not passed to the optimizer
            continue
        flat_param_key = param_to_param_key[param]
        unflat_param_names_to_flat_param_key[tuple(unflat_param_names)] = flat_param_key
        for unflat_param_name in unflat_param_names:
            unflat_param_name_to_flat_param_key[unflat_param_name] = flat_param_key

    sharded_osd_state = sharded_osd["state"]
    rekeyed_osd_state: Dict[Union[str, int], Any] = {}
    for key, param_state in sharded_osd_state.items():
        if isinstance(key, str):
            rekeyed_osd_state[key] = param_state
            continue
        flat_param_key = unflat_param_names_to_flat_param_key.get(
            key.unflat_param_names, key.unflat_param_names
        )
        rekeyed_osd_state[flat_param_key] = param_state

    # Only process param_groups if it exists in sharded_osd
    if "param_groups" in sharded_osd:
        rekeyed_osd_param_groups: List[Dict[str, Any]] = []
        for unflat_param_group in sharded_osd["param_groups"]:
            flat_param_group = copy.deepcopy(unflat_param_group)
            flat_param_keys = sorted(
                {
                    unflat_param_name_to_flat_param_key[unflat_param_name]
                    for unflat_param_name in unflat_param_group["params"]
                }
            )
            flat_param_group["params"] = flat_param_keys
            rekeyed_osd_param_groups.append(flat_param_group)
        return {"state": rekeyed_osd_state, "param_groups": rekeyed_osd_param_groups}
    else:
        return {"state": rekeyed_osd_state}


def _get_param_id_to_param_from_optim_input(
    model: nn.Module,
    optim_input: Optional[
        Union[
            List[Dict[str, Any]],
            Iterable[nn.Parameter],
        ]
    ] = None,
) -> Dict[int, nn.Parameter]:
    """
    Constructs a mapping from parameter IDs to parameters. This may be used
    both for models with ``FlatParameter`` s and without.

    NOTE: This method is only preserved for backward compatibility. The method
    :meth:`_get_param_key_to_param` is the preferred code path that does not
    rely on ``optim_input``.

    NOTE: We critically assume that, whether the optimizer input is a list of
    parameters or a list of parameter groups, :class:`torch.optim.Optimizer`
    enumerates the parameter IDs in order. In other words, for a parameter list
    input, the parameter IDs should be in that list order, and for a parameter
    groups input, the parameter IDs should be in order within each parameter
    group and in order across parameter groups.

    Args:
        model (nn.Module): Model whose parameters are passed into the
            optimizer.
        optim_input (Optional[Union[List[Dict[str, Any]],
        Iterable[nn.Parameter]]]): Input passed into the optimizer
            representing either a :class:`list` of parameter groups or an
            iterable of parameters; if ``None``, then this method assumes the
            input was ``model.parameters()``. (Default: ``None``)

    Returns:
        List[nn.Parameter]: Mapping from parameter IDs to parameters,
        where the parameter ID is implicitly the index in the :class:`list`.
    """
    # Assume the standard case of passing `model.parameters()` to the optimizer
    # if `optim_input` is not specified
    if optim_input is None:
        return dict(enumerate(model.parameters()))
    try:
        params = cast(List[nn.Parameter], list(optim_input))
    except TypeError as e:
        raise TypeError(
            "Optimizer input should be an iterable of Tensors or dicts, "
            f"but got {optim_input}"
        ) from e
    if len(params) == 0:
        raise ValueError("Optimizer input should not be empty")

    # Check if the optimizer input represents tensors or parameter groups
    all_tensors = True
    all_dicts = True
    for param in params:
        all_tensors &= isinstance(param, torch.Tensor)
        all_dicts &= isinstance(param, dict)
    if not all_tensors and not all_dicts:
        raise TypeError("Optimizer input should be an iterable of Tensors or dicts")
    if all_tensors:
        return dict(enumerate(params))
    assert all_dicts
    param_id_to_param: List[nn.Parameter] = []
    for param_group in params:
        has_params_key = "params" in param_group  # type: ignore[operator]
        assert has_params_key, (
            'A parameter group should map "params" to a list of the '
            "parameters in the group"
        )
        for param in param_group["params"]:  # type: ignore[index]
            # Implicitly map `flat_param_id` (current length of the list) to
            # `param`
            param_id_to_param.append(param)
    return dict(enumerate(param_id_to_param))


def _get_flat_param_to_fqn(model: torch.nn.Module) -> Dict[FlatParameter, str]:
    """
    Constructs a mapping from ``FlatParameter`` to a cleaned (devoid of prefixes
    from wrappers) fully qualified name (FQN). Note that this FQN is "non-canonical"
    because ``FlatParameter``  s do not come from the original module but are
    registered only after FSDP has been applied. This function returns the FSDP-given
    name for the ``FlatParameter`` (usually module._flat_param) as opposed to the
    canonical FQNs returned for ``FlatParameter`` s in ``_common_utils._get_param_to_fqns(...)``).

    Consequently, this function will only return a non-empty mapping if FSDP was
    applied with ``use_orig_params=False`` as, otherwise, the original parameters
    are used within the module and there would be no ``FlatParameter`` s in the module.

    """

    def module_fn(module, prefix, tree_level, flat_param_to_fqn):
        for param_name, param in _named_parameters_with_duplicates(
            module, recurse=False
        ):
            if not isinstance(param, FlatParameter):
                continue
            fqn = clean_tensor_name(prefix + param_name)
            flat_param_to_fqn[param] = fqn

    def return_fn(flat_param_to_fqn):
        return flat_param_to_fqn

    flat_param_to_fqn_ret: Dict[FlatParameter, str] = {}
    return _apply_to_modules(
        model,
        module_fn,
        return_fn,
        [fqn for fqn, _ in _named_parameters_with_duplicates(model)],
        flat_param_to_fqn_ret,
    )


def _get_param_key_to_param(
    optim: torch.optim.Optimizer,
    model: Optional[nn.Module] = None,
    is_named_optimizer: bool = False,
    param_to_fqns: Optional[Dict[nn.Parameter, List[str]]] = None,
    flat_param_to_fqn: Optional[Dict[FlatParameter, str]] = None,
) -> Dict[Union[int, str], nn.Parameter]:
    """
    Constructs a mapping from parameter keys to parameters. For the regular
    optimizers, the keys are parameter IDs. For NamedOptimizer, the keys
    are FQNs. This API may be used both for models with ``FlatParameter`` s and
    without.
    """
    clean_fqn_to_curr_fqn: Dict[str, str] = {}
    if is_named_optimizer:
        assert (
            param_to_fqns is not None and flat_param_to_fqn is not None
        ), "The optimizer is a NamedOptimizer, `param_to_fqns` must not be None."
        assert model is not None
        for key, _ in _named_parameters_with_duplicates(model):
            clean_fqn_to_curr_fqn[clean_tensor_name(key)] = key

    param_key_to_param: Dict[Union[str, int], nn.Parameter] = {}
    pid = 0
    for param_group in optim.param_groups:
        if is_named_optimizer:
            for param in param_group["params"]:
                assert flat_param_to_fqn is not None
                if param in flat_param_to_fqn:
                    # FlatParameter case
                    key = flat_param_to_fqn[param]
                else:
                    assert param_to_fqns is not None
                    # use_orig_params case
                    assert len(param_to_fqns[param]) == 1
                    key = param_to_fqns[param][0]
                try:
                    key = clean_fqn_to_curr_fqn[key]
                except KeyError as e:
                    raise KeyError(
                        f"Can't find {key} from {list(clean_fqn_to_curr_fqn.keys())}."
                    ) from e
                param_key_to_param[key] = param
        else:
            for param in param_group["params"]:
                param_key_to_param[pid] = param
                pid += 1

    return param_key_to_param


def _get_param_to_param_key(
    optim: torch.optim.Optimizer,
    model: Optional[nn.Module] = None,
    is_named_optimizer: bool = False,
    param_to_fqns: Optional[Dict[nn.Parameter, List[str]]] = None,
    flat_param_to_fqn: Optional[Dict[FlatParameter, str]] = None,
) -> Dict[nn.Parameter, Union[int, str]]:
    """
    Constructs the inverse mapping of :func:`_get_param_key_to_param`. This API
    only supports the case where `optim` is a regular optimizer, not NamedOptimizer.
    So the parameter keys will be parameter ids.
    """
    param_id_to_param = _get_param_key_to_param(
        optim, model, is_named_optimizer, param_to_fqns, flat_param_to_fqn
    )
    return {param: param_id for param_id, param in param_id_to_param.items()}


def _get_param_to_param_id_from_optim_input(
    model: nn.Module,
    optim_input: Optional[
        Union[
            List[Dict[str, Any]],
            Iterable[nn.Parameter],
        ]
    ] = None,
) -> Dict[nn.Parameter, int]:
    """Constructs the inverse mapping of :func:`_get_param_id_to_param_from_optim_input`."""
    param_id_to_param = _get_param_id_to_param_from_optim_input(model, optim_input)
    return {param: param_id for param_id, param in param_id_to_param.items()}


def _check_missing_keys_on_rank(
    r0_optim_state_keys: List[_OptimStateKey],
    optim_state_key_to_param_key: Dict[_OptimStateKey, Union[str, int]],
    param_key_to_param: Dict[Union[str, int], nn.Parameter],
    group: Optional[dist.ProcessGroup],
) -> None:
    # Ensure that all ranks have at least the optimizer states needed by
    # rank 0's optimizer
    missing_keys: List[_OptimStateKey] = []
    for r0_optim_state_key in r0_optim_state_keys:
        if r0_optim_state_key not in optim_state_key_to_param_key:
            # A parameter from rank 0's optimizer does not exist for this
            # rank's optimizer
            missing_keys.append(r0_optim_state_key)
            continue
        param_key = optim_state_key_to_param_key[r0_optim_state_key]
        if isinstance(param_key, int):
            assert param_key >= 0 and param_key < len(
                param_key_to_param
            ), "Check the `param_key_to_param` construction"
    device = _get_pg_default_device(group)
    num_missing = torch.tensor([len(missing_keys)], dtype=torch.int32, device=device)
    dist.all_reduce(num_missing, group=group)
    if num_missing.item() > 0:
        obj_list = [None for _ in range(dist.get_world_size(group))]
        dist.all_gather_object(obj_list, missing_keys, group=group)
        error_msg = (
            "FSDP currently requires each rank to have at least the "
            "optimizer states needed by rank 0's optimizer but some ranks "
            "are missing some of those states"
        )
        for rank, keys in enumerate(obj_list):
            keys = cast(List[_OptimStateKey], keys)
            if len(keys) > 0:
                error_msg += (
                    f"\nRank {rank} is missing states for the parameters: "
                    f"{[key.unflat_param_names for key in keys]}"
                )
        raise RuntimeError(error_msg)


def _map_param_key_to_optim_keys(
    optim_state_dict: Dict[str, Any],
    group: Optional[dist.ProcessGroup],
    param_key_to_param: Dict[Union[int, str], nn.Parameter],
    param_to_fqns: Dict[nn.Parameter, List[str]],
    fqn_to_fsdp_param_info: Dict[str, FSDPParamInfo],
    merge_keys: bool = False,
) -> Tuple[List[_OptimStateKey], Dict[_OptimStateKey, Union[int, str]]]:
    """
    Construct the local mapping between the ``_OptimStateKey`` and parameter keys
    and all the ``_OptimStateKey`` across ranks. If ``merge_keys`` is False, rank0
    must contain all the ``_OptimStateKey``, an exception will be raised otherwise.
    Note that ``merge_keys`` should equal to ``use_orig_params``.
    """
    rank = dist.get_rank(group)
    optim_state_key_to_param_key: Dict[_OptimStateKey, Union[int, str]] = {}  # local
    all_optim_state_keys: List[_OptimStateKey] = []

    for param_key, param in param_key_to_param.items():
        # Do not include parameters without state to avoid empty mappings
        # just like in normal `torch.optim.Optimizer.state_dict()`
        if param_key not in optim_state_dict["state"]:
            continue
        fqns = param_to_fqns[param]
        is_fsdp_managed = isinstance(param, FlatParameter)
        if is_fsdp_managed:
            assert fqns[0] in fqn_to_fsdp_param_info, (
                fqns[0],
                list(fqn_to_fsdp_param_info.keys()),
            )
        is_fsdp_managed = fqns[0] in fqn_to_fsdp_param_info
        optim_state_key = _OptimStateKey(
            unflat_param_names=tuple(fqns),
            is_fsdp_managed=is_fsdp_managed,
        )
        if rank == 0 or merge_keys:
            all_optim_state_keys.append(optim_state_key)
        optim_state_key_to_param_key[optim_state_key] = param_key

    if merge_keys:
        all_keys: List[List[_OptimStateKey]] = [
            [] for _ in range(dist.get_world_size(group))
        ]
        dist.all_gather_object(all_keys, all_optim_state_keys, group=group)
        merge_all_optim_state_keys = [
            key for local_keys in all_keys for key in local_keys
        ]
        all_optim_state_keys = sorted(set(merge_all_optim_state_keys))
    else:
        key_obj_list: List[Optional[List[_OptimStateKey]]] = (
            [all_optim_state_keys] if rank == 0 else [None]
        )
        dist.broadcast_object_list(key_obj_list, src=0, group=group)
        assert key_obj_list[0] is not None
        all_optim_state_keys = key_obj_list[0]
        _check_missing_keys_on_rank(
            all_optim_state_keys,
            optim_state_key_to_param_key,
            param_key_to_param,
            group,
        )

    return all_optim_state_keys, optim_state_key_to_param_key


def _unflatten_param_groups(
    state_dict: Dict[str, Any],
    param_key_to_param: Dict[Union[int, str], nn.Parameter],
    param_to_fqns: Dict[nn.Parameter, List[str]],
) -> List[Dict[str, Any]]:
    param_groups: List[Dict[str, Any]] = []
    for flat_param_group in state_dict["param_groups"]:
        unflat_param_group = copy.deepcopy(flat_param_group)
        param_group_params = [
            param_key_to_param[flat_param_key]
            for flat_param_key in flat_param_group["params"]
        ]
        nested_unflat_param_names = [
            param_to_fqns[param] for param in param_group_params
        ]
        unflat_param_group["params"] = [
            unflat_param_name
            for unflat_param_names in nested_unflat_param_names
            for unflat_param_name in unflat_param_names
        ]  # flatten the list of lists
        param_groups.append(unflat_param_group)
    return param_groups


def _is_named_optimizer(optim_state_dict: Dict[str, Any]) -> bool:
    """
    Returns whether the state_dict is from a NamedOptimizer.
    This function checks that the keys in the state_dict['state'] are strings
    (which usually are FQNs) versus integers (which usually refer to param_ids
    from a vanilla torch.optim.Optimizer).
    """
    state = optim_state_dict.get("state", None)
    if not state:
        # If we cannot find a state, assume it is not NamedOptimizer as
        # NamedOptimizer has eager initialization.
        return False
    try:
        key = next(iter(state.keys()))
    except Exception as e:
        raise Exception(optim_state_dict) from e
    return isinstance(key, str)


@dataclass
class StateInfo:
    tensors: Dict[str, _PosDimTensorInfo]
    scalar_tensors: Dict[str, torch.Tensor]
    non_tensors: Dict[str, Any]


def _allgather_state_info(
    fsdp_state: _FSDPState,
    input_states: Dict[str, Any],
) -> List[Dict[str, StateInfo]]:
    """
    Given the ``input_states``, allgather StateInfo for each state. The function
    uses all_gather_object to gather StateInfo so no GPU tensors are sent.
    """

    processed_state_dict: Dict[str, StateInfo] = {}
    gathered_state_info: List[Dict[str, StateInfo]] = [
        {} for _ in range(fsdp_state.world_size)
    ]

    for fqn, optim_state in input_states.items():
        # Allgather the scalar tensor state, non-tensor states and tensors metadata.
        processed_state = StateInfo({}, {}, {})
        for state_name, value in sorted_items(optim_state):
            if torch.is_tensor(value):
                if value.dim() == 0:
                    # Ensure that `step` is on CPU.
                    processed_state.scalar_tensors[state_name] = value.cpu()
                else:
                    processed_state.tensors[state_name] = _PosDimTensorInfo(
                        value.shape, value.dtype
                    )
            else:
                processed_state.non_tensors[state_name] = value
        processed_state_dict[fqn] = processed_state
    dist.all_gather_object(
        gathered_state_info,
        processed_state_dict,
        group=fsdp_state.process_group,
    )
    return gathered_state_info


def _unflatten_orig_param_states(
    fsdp_param_info: FSDPParamInfo,
    output_states: Dict[str, Dict[str, Any]],
    state_name: str,
    shard_state: bool,
    to_save: bool,
) -> None:
    """
    Given a output state dict, ``output_states``, which the keys are FQNs to the
    original parameters (not FlatParameters nor parmeter ID), and the values
    are gathered states, unflatten the states to the original dimensions.

    This function performs the unflattening process in-place.
    """
    if not to_save:
        return
    logger.warning(
        "CUDA Memory Summary before calling to _unflatten_orig_param_states %s",
        torch.cuda.memory_summary(),
    )
    flat_param = fsdp_param_info.handle.flat_param
    fsdp_state = fsdp_param_info.state
    numel = 0
    for fqn, gathered_state in output_states.items():
        value = gathered_state[state_name]

        param_idx = fsdp_param_info.param_indices[fqn]
        value = value[: flat_param._numels[param_idx]].reshape(
            flat_param._shapes[param_idx]
        )
        numel += value.numel()
        if shard_state:
            if not fsdp_state._optim_state_dict_config.use_dtensor:
                assert fsdp_state.process_group is not None
                value = _ext_chunk_tensor(
                    value,
                    fsdp_state.rank,
                    fsdp_state.world_size,
                    fsdp_state._device_handle.device_count(),
                    fsdp_state.process_group,
                )
            else:
                assert fsdp_state._device_mesh is not None
                value = _ext_chunk_dtensor(
                    value, fsdp_state.rank, fsdp_state._device_mesh
                )
        with SimpleProfiler.profile(SimpleProfiler.Type.D2H):
            value = value.cpu()
        gathered_state[state_name] = value

    logger.warning(
        "The total elements of FSDP managed optimizer state %s is %d", state_name, numel
    )


def _allgather_orig_param_states(
    fsdp_param_info: FSDPParamInfo,
    gathered_state_info: List[Dict[str, StateInfo]],
    input_states: Dict[str, Any],
    shard_state: bool,
    to_save: bool,
) -> Dict[str, Dict[str, Any]]:
    """
    Given the ``gathered_state_info`` and ``input_states``, the API allgather
    all tensor states and restore non-tensor states from ``gathered_state_info``.
    """

    fsdp_state = fsdp_param_info.state
    state_buffers: Dict[str, List[Optional[torch.Tensor]]] = {}
    output_states: Dict[str, Dict[str, Any]] = {fqn: {} for fqn in input_states.keys()}

    # Loop through the all the StateInfos to get the information of GPU
    # tensors and store the local GPU states to ``state_buffers``.
    # Inside the loop, the non-GPU tensors states will be decoded and
    # stored in the ``output_states``, the result state_dict.
    for fqn, gathered_state in output_states.items():
        state_info = [s[fqn] for s in gathered_state_info]
        all_tensor_states = sorted(
            {n for state in state_info for n in state.tensors.keys()}
        )
        empty_ranks: Set[int] = set()
        for state_name in all_tensor_states:
            numels = []
            dtype = torch.float
            _empty_ranks: Set[int] = set()
            for rank, object_state in enumerate(state_info):
                numels.append(0)
                info = object_state.tensors.get(state_name, None)
                if info is not None:
                    numels[-1] = info.shape.numel()
                    dtype = info.dtype
                if numels[-1] == 0:
                    _empty_ranks.add(rank)

            assert not empty_ranks or empty_ranks == _empty_ranks
            empty_ranks = _empty_ranks
            if state_name not in state_buffers:
                state_buffers[state_name] = [None for _ in input_states]
            local_state = input_states[fqn].get(state_name, None)
            state_buffers[state_name][fsdp_param_info.param_indices[fqn]] = local_state

        for rank, object_state in enumerate(state_info):
            if rank in empty_ranks:
                continue
            for name, non_tensor_value in object_state.non_tensors.items():
                curr_non_tensor_value = gathered_state.get(name, None)
                assert (
                    curr_non_tensor_value is None
                    or curr_non_tensor_value == non_tensor_value
                ), f"Different ranks have different values for {name}."
                gathered_state[name] = non_tensor_value

            for name, scalar_tensor_value in object_state.scalar_tensors.items():
                curr_scalar_tensor_value = gathered_state.get(name, None)
                assert curr_scalar_tensor_value is None or torch.equal(
                    scalar_tensor_value, curr_scalar_tensor_value
                ), f"Different ranks have different values for {name}."
                gathered_state[name] = scalar_tensor_value

    # Loop through the ``state_buffers`` and construct the flattened, concatenated,
    # sharded states. The size of the constructed state will be the same size as
    # flat_param (also sharded).
    # Then perform an allgather_into_tensor to get the full flat_param state. The
    # full flat_param state is the result of concatenation of multiple states in
    # the order of of flat_param._fqns.
    # We then split the flat_param state into multiple ones and return the result.
    flat_param = fsdp_param_info.handle.flat_param
    empty_func = functools.partial(
        torch.empty, dtype=dtype, device=fsdp_state.compute_device
    )
    gathered_tensor = empty_func(flat_param._padded_unsharded_size)
    # Synchronize can be slow but this will be easier for us to debug.
    torch.cuda.synchronize()
    for state_name, buffers in state_buffers.items():
        local_buffers: List[torch.Tensor] = []
        for buffer in buffers:
            if buffer is not None:
                local_buffers.append(buffer)

        shard_numel_padded = flat_param._sharded_size.numel() - (
            sum(t.numel() for t in local_buffers)
        )
        if shard_numel_padded > 0:
            local_buffers.append(empty_func(shard_numel_padded))
        local_shard = torch.cat(local_buffers)
        assert local_shard.numel() * fsdp_state.world_size == gathered_tensor.numel()
        torch.cuda.synchronize()
        with SimpleProfiler.profile(SimpleProfiler.Type.ALLGATHER):
            dist.all_gather_into_tensor(
                gathered_tensor, local_shard, group=fsdp_state.process_group
            )
            # Synchronize can be slow but this will be easier for us to debug.
            torch.cuda.synchronize()

        gathered_tensor = gathered_tensor[: flat_param._unpadded_unsharded_size.numel()]
        start = 0
        paddings = zip(flat_param._is_padding_mask, flat_param._numels_with_padding)
        for fqn, idx in fsdp_param_info.param_indices.items():
            gathered_state = output_states[fqn]
            is_padding, numel = next(paddings)
            while is_padding:
                start += numel
                is_padding, numel = next(paddings)

            gathered_state[state_name] = gathered_tensor[start : start + numel]
            start += numel

        _unflatten_orig_param_states(
            fsdp_param_info,
            output_states,
            state_name,
            shard_state,
            to_save,
        )
    del gathered_tensor

    return output_states


def _gather_all_orig_param_state(
    fsdp_param_info: FSDPParamInfo,
    input_states: Dict[str, Any],
    shard_state: bool,
    to_save: bool,
) -> Dict[str, Any]:
    """
    Given a optimizer state dict, ``input_states``, which the keys are FQNs to the
    original parameters (not FlatParameters nor parmeter ID), gather all the
    states and unflatten them to the original dimensions. Note that all the
    params refered by the ``input_states`` must be manageded by FSDP.
    """
    fsdp_state = fsdp_param_info.state
    if (
        fsdp_state.world_size == 1
        or fsdp_state.sharding_strategy == ShardingStrategy.NO_SHARD
    ):
        return input_states if to_save else {}

    with SimpleProfiler.profile(SimpleProfiler.Type.RESHARDING):
        with SimpleProfiler.profile(SimpleProfiler.Type.ALLGATHER_OBJ):
            gathered_state_info = _allgather_state_info(fsdp_state, input_states)
        output_states = _allgather_orig_param_states(
            fsdp_param_info, gathered_state_info, input_states, shard_state, to_save
        )
    if to_save:
        assert set(output_states.keys()) == set(fsdp_param_info.param_indices.keys())
        return output_states
    else:
        return {}


def _convert_state_with_orig_params(
    all_optim_state_keys: List[_OptimStateKey],
    optim_state_key_to_param_key: Dict[_OptimStateKey, Union[int, str]],
    fqn_to_fsdp_param_info: Dict[str, FSDPParamInfo],
    optim_state_dict: Dict[Union[str, int], Any],
    to_save: bool,
    shard_state: bool,
) -> Dict[str, Any]:
    fsdp_osd_state: Dict[str, Any] = {}
    all_states: Dict[int, Dict[str, Any]] = {}
    # Iterate in rank 0's flat parameter ID order to ensure aligned all-gathers
    # across ranks
    for optim_state_key in all_optim_state_keys:
        param_key: Union[str, int, None] = optim_state_key_to_param_key.get(
            optim_state_key, None
        )

        if param_key is None and not optim_state_key.is_fsdp_managed:
            continue

        if optim_state_key.is_fsdp_managed:
            fqn = optim_state_key.unflat_param_names[0]
            fsdp_param_info = fqn_to_fsdp_param_info[fqn]
            state = {} if param_key is None else optim_state_dict[param_key]
            if id(fsdp_param_info) not in all_states:
                all_states[id(fsdp_param_info)] = {}
            all_states[id(fsdp_param_info)][fqn] = state

        elif to_save:
            assert len(optim_state_key.unflat_param_names) == 1
            unflat_param_name = optim_state_key.unflat_param_names[0]
            with SimpleProfiler.profile("none_fsdp_managed_copy"):
                param_key = cast(Union[str, int], param_key)
                fsdp_osd_state[unflat_param_name] = copy.copy(
                    optim_state_dict[param_key]
                )
                for state_name, value in sorted_items(
                    fsdp_osd_state[unflat_param_name]
                ):
                    if torch.is_tensor(value):
                        fsdp_osd_state[unflat_param_name][state_name] = value.cpu()

    # Instead of gathering the state of each parameter individually, we perform
    # the gathering  all at once to speed up the process.
    for _all_states in all_states.values():
        fqn = next(iter(_all_states.keys()))
        fsdp_param_info = fqn_to_fsdp_param_info[fqn]
        assert set(fsdp_param_info.param_indices.keys()) == set(_all_states.keys())
        fsdp_osd_state.update(
            _gather_all_orig_param_state(
                fsdp_param_info,
                _all_states,
                shard_state,
                to_save,
            )
        )

    return fsdp_osd_state


def _convert_state_with_flat_params(
    all_optim_state_keys: List[_OptimStateKey],
    optim_state_key_to_param_key: Dict[_OptimStateKey, Union[int, str]],
    fqn_to_fsdp_param_info: Dict[str, FSDPParamInfo],
    optim_state_dict: Dict[Union[str, int], Any],
    to_save: bool,
    shard_state: bool,
) -> Dict[str, Any]:
    fsdp_osd_state: Dict[str, Any] = {}
    # Iterate in rank 0's flat parameter ID order to ensure aligned all-gathers
    # across ranks
    for optim_state_key in all_optim_state_keys:
        param_key: Union[str, int, None] = optim_state_key_to_param_key.get(
            optim_state_key, None
        )

        assert param_key is not None, (
            "If use_orig_params is False, we must be able to find the "
            f"corresponding param id. {optim_state_key} {param_key}"
        )

        if optim_state_key.is_fsdp_managed:
            # If there are multiple unflat_param_names (not use_orig_params),
            # they share the same FSDPParamInfo. So the first unflat_param_name
            # is sufficient to fetch the FSDPParamInfo.
            fqn = optim_state_key.unflat_param_names[0]
            fsdp_param_info = fqn_to_fsdp_param_info[fqn]
            unflat_state = _unflatten_optim_state(
                fsdp_param_info,
                optim_state_dict[param_key],
                to_save,
                shard_state,
            )
            if to_save:
                assert len(unflat_state) == len(optim_state_key.unflat_param_names)
                for unflat_param_name, unflat_param_state in zip(
                    optim_state_key.unflat_param_names,
                    unflat_state,
                ):
                    fsdp_osd_state[unflat_param_name] = unflat_param_state
        elif to_save:
            assert len(optim_state_key.unflat_param_names) == 1
            unflat_param_name = optim_state_key.unflat_param_names[0]
            fsdp_osd_state[unflat_param_name] = copy.copy(optim_state_dict[param_key])
            for state_name, value in sorted_items(fsdp_osd_state[unflat_param_name]):
                if torch.is_tensor(value):
                    fsdp_osd_state[unflat_param_name][state_name] = value.cpu()

    return fsdp_osd_state


@torch.no_grad()
def _optim_state_dict(
    model: nn.Module,
    optim: torch.optim.Optimizer,
    optim_state_dict: Dict[str, Any],
    optim_input: Optional[
        Union[
            List[Dict[str, Any]],
            Iterable[nn.Parameter],
        ]
    ],
    rank0_only: bool,
    shard_state: bool,
    group: Optional[dist.ProcessGroup],
    using_optim_input: bool,
    use_orig_params: bool = False,
) -> Dict[str, Any]:
    """
    Consolidates the optimizer state and returns it as a :class:`dict`
    following the convention of :meth:`torch.optim.Optimizer.state_dict`,
    i.e. with keys ``"state"`` and ``"param_groups"``.
    The flat parameters in ``FSDP`` modules contained in ``model`` are mapped
    back to their unflattened parameters.

    Parameter keys are not well-defined. For a regular optimizer, the optimizer
    state_dict contains a mapping from parameter IDs to parameter states.
    Parameter IDs are the order of parameters in ``optim.param_groups()`` across
    all the groups. This API also allows user to pass ``optim_input`` for the
    mapping between parameters and parameter IDs. Using ``optim_input`` is being
    deprecated.

    If the optimizer is a ``NamedOptimizer``, the optimizer state_dict does not
    contain parameter IDs mapping but a mapping from parameter FQNs to parameter
    states. This API finds the mapping from FQNs to parameters if the optimizer
    is a ``NamedOptimizer``.

    If ``use_orig_params`` is True, each rank will have all FSDP-managed
    parameters but some of these parameters may be empty due to the sharding.
    For a regular optim.Optimizer, states for those empty parameters will
    not be initialized. So, when aggregating the FQNs across ranks, no assert
    will be raised on a rank even if it does not have all the states -- it is
    valid and FSDP knows how to aggregate them. However, FSDP has to ignore
    handling those parameters that are not managed by FSDP and do not exist on
    the local rank -- those are managed by other parallelisms and FSDP does not
    know how to handle/aggregate them.

    Args:
        model (nn.Module): Root module (which may or may not be a
            :class:`FullyShardedDataParallel` instance) whose parameters
            were passed into the optimizer ``optim``.
        optim (torch.optim.Optimizer): Optimizer for ``model`` 's
            parameters.
        rank0_only (bool): If ``True``, saves the populated :class:`dict`
            only on rank 0; if ``False``, saves it on all ranks. (Default:
            ``True``)
        shard_state (bool): If ``True``, shard and distribute all
            non-zero-dimension states.

    Returns:
        Dict[str, Any]: A :class:`dict` containing the optimizer state for
        ``model`` 's original unflattened parameters and including keys
        "state" and "param_groups" following the convention of
        :meth:`torch.optim.Optimizer.state_dict`. If ``rank0_only=False``,
        then nonzero ranks return an empty :class:`dict`.
    """
    SimpleProfiler.reset()
    cm = ExitStack()
    cm.enter_context(SimpleProfiler.profile(SimpleProfiler.Type.ALL))
    _reset_flat_param_grad_info_if_needed(traversal_utils._get_fsdp_handles(model))
    to_save = not rank0_only or dist.get_rank(group) == 0 or shard_state

    with SimpleProfiler.profile("preprocessing"):
<<<<<<< HEAD
=======
        fsdp_osd: Dict[str, Any] = {"state": {}} if to_save else {}
        fsdp_osd_state: Dict[str, Any] = fsdp_osd["state"] if to_save else {}
>>>>>>> fa8edd93
        param_to_fqns = _get_param_to_fqns(model)
        flat_param_to_fqn = _get_flat_param_to_fqn(model)
        is_named_optimizer = _is_named_optimizer(optim_state_dict)

        param_key_to_param = cast(
            Dict[Union[int, str], nn.Parameter],
            (
                _get_param_id_to_param_from_optim_input(model, optim_input)
                if using_optim_input
                else _get_param_key_to_param(
                    optim, model, is_named_optimizer, param_to_fqns, flat_param_to_fqn
                )
            ),
        )
        fqn_to_fsdp_param_info = _get_fqn_to_fsdp_param_info(model)

    with SimpleProfiler.profile("preprocessing_with_comm"):
        (
            all_optim_state_keys,
            optim_state_key_to_param_key,
        ) = _map_param_key_to_optim_keys(
            optim_state_dict,
            group,
            param_key_to_param,
            param_to_fqns,
            fqn_to_fsdp_param_info,
            merge_keys=use_orig_params,
<<<<<<< HEAD
        )

    with SimpleProfiler.profile("state_converting"):
        convert_fn = (
            _convert_state_with_orig_params
            if use_orig_params
            else _convert_state_with_flat_params
        )
        fsdp_osd_state = convert_fn(
            all_optim_state_keys,
            optim_state_key_to_param_key,
            fqn_to_fsdp_param_info,
            optim_state_dict["state"],
            to_save,
            shard_state,
        )
=======
        )

    # Iterate in rank 0's flat parameter ID order to ensure aligned all-gathers
    # across ranks
    for optim_state_key in all_optim_state_keys:
        param_key: Union[str, int, None] = optim_state_key_to_param_key.get(
            optim_state_key, None
        )

        if param_key is None:
            assert use_orig_params, (
                "If use_orig_params is False, we must be able to find the "
                f"corresponding param id. {optim_state_key} {param_key}"
            )
            if not optim_state_key.is_fsdp_managed:
                continue

        if optim_state_key.is_fsdp_managed:
            # If there are multiple unflat_param_names (not use_orig_params),
            # they share the same FSDPParamInfo. So the first unflat_param_name
            # is sufficient to fetch the FSDPParamInfo.
            fqn = optim_state_key.unflat_param_names[0]
            fsdp_param_info = fqn_to_fsdp_param_info[fqn]
            if use_orig_params:
                state = (
                    {} if param_key is None else optim_state_dict["state"][param_key]
                )
                unflat_state = [
                    _gather_orig_param_state(
                        fsdp_param_info,
                        fqn,
                        state,
                        shard_state,
                    )
                ]
            else:
                unflat_state = _unflatten_optim_state(
                    fsdp_param_info,
                    optim_state_dict["state"][param_key],
                    to_save,
                    shard_state,
                )
            if to_save:
                assert len(unflat_state) == len(optim_state_key.unflat_param_names)
                for unflat_param_name, unflat_param_state in zip(
                    optim_state_key.unflat_param_names,
                    unflat_state,
                ):
                    fsdp_osd_state[unflat_param_name] = unflat_param_state
        elif to_save:
            assert len(optim_state_key.unflat_param_names) == 1
            unflat_param_name = optim_state_key.unflat_param_names[0]
            with SimpleProfiler.profile("none_fsdp_managed_copy"):
                fsdp_osd_state[unflat_param_name] = copy.copy(
                    optim_state_dict["state"][param_key]
                )
                for state_name, value in sorted_items(
                    fsdp_osd_state[unflat_param_name]
                ):
                    if torch.is_tensor(value):
                        fsdp_osd_state[unflat_param_name][state_name] = value.cpu()
>>>>>>> fa8edd93

    # At this point, communication is complete and ranks can return early if nothing
    # will be saved on that rank.
    if not to_save:
        return {}

    fsdp_osd: Dict[str, Any] = {"state": fsdp_osd_state}

    flat_param_fqns = set(flat_param_to_fqn.values())
    for key, value in optim_state_dict["state"].items():
        if key in fsdp_osd_state:
            continue
        if key in flat_param_fqns:
            continue
        if key in param_key_to_param:
            continue
        # This key is not recognized by FSDP. It may be a user-defined state
        # or some parameters state that FSDP is unable to map from
        # ``optim.param_groups``.
        warnings.warn(
            f"Found a optim state, {key}, that FSDP cannot process. FSDP "
            "will directly copy everything to the returned state_dict. In "
            "most cases, this is a user-defined state that is not "
            "associated with any particular parameter. Another possible "
            "case is this state is managed by TorchRec. Otherwise, there may "
            " be a mismatched assumption of optim_state_dict of this mode."
        )
        fsdp_osd_state[key] = value

    if "param_groups" in optim_state_dict:
        fsdp_osd["param_groups"] = _unflatten_param_groups(
            optim_state_dict, param_key_to_param, param_to_fqns
        )

    cm.close()
    SimpleProfiler.dump_and_reset("FSDP _optim_state_dict() profiling: ")

    return fsdp_osd


def _get_fqn_to_fsdp_param_info(model: nn.Module) -> Dict[str, FSDPParamInfo]:
    """
    Construct the mapping from a param's fqn to its corresponding ``FSDPParamInfo``
    if the param is managed by FSDP. Shared parameters, or original parameters that
    are shared across multiple nn.Modules, are required to belong to one and only
    one FSDP instance and thus correspond to one ``FlatParameter``. Within the one
    ``FlatParameter``, ``FlatParameter._fqns`` only stores the first FQN of a shared
    parameter. Thus, the keys in the mapping are guaranteed to map to unique parameters.
    """

    def module_fn(module, prefix, tree_level, fqn_to_param_info):
        fsdp_state = _get_module_fsdp_state_if_fully_sharded_module(module)
        if fsdp_state is None:
            return
        _lazy_init(fsdp_state, module)
        handle = _module_handle(fsdp_state, module)
        if not handle:
            return
        flat_param = handle.flat_param
        fsdp_param_info = FSDPParamInfo(fsdp_state, handle, {})
        # NOTE: `idx` indexes into the data structures *without* padding
        # elements
        for idx, local_fqn in enumerate(flat_param._fqns):
            fqn = clean_tensor_name(prefix + local_fqn)
            if fqn in fqn_to_param_info:
                assert fqn_to_param_info[fqn].handle.flat_param is flat_param, fqn
            fqn_to_param_info[fqn] = fsdp_param_info
            fsdp_param_info.param_indices[fqn] = idx

    def return_fn(fqn_to_param_info):
        return fqn_to_param_info

    fqn_to_param_info: Dict[str, FSDPParamInfo] = {}
    # FlatParameter._fqns stores the local fqn, starting from the root of the
    # FSDP. Using _apply_to_modules() with model (may not be the FSDP root
    # module) allows us to construct the global fqn.
    return _apply_to_modules(
        model,
        module_fn,
        return_fn,
        [fqn for fqn, _ in _named_parameters_with_duplicates(model)],
        fqn_to_param_info,
<<<<<<< HEAD
    )
=======
    )


@dataclass
class StateInfo:
    tensors: Dict[str, _PosDimTensorInfo]
    scalar_tensors: Dict[str, torch.Tensor]
    non_tensors: Dict[str, Any]


@dataclass
class AllGatherInfo:
    tensors: List[torch.Tensor]
    numels: List[int]
    work: Optional[dist.Work]


def _all_gather_optim_state(
    fsdp_state: _FSDPState, optim_state: Dict[str, Any]
) -> Dict[str, Any]:
    """
    All-gathering state from all the ranks. This API is slow as it uses
    ``all_gather_object``. However, optim state_dict is not in the critical path.
    We can fuse the communication across different state if the performance
    becomes a problem.
    """
    # Allgather the scalar tensor state, non-tensor states and tensors metadata.
    processed_state = StateInfo({}, {}, {})
    for state_name, value in sorted_items(optim_state):
        if torch.is_tensor(value):
            if value.dim() == 0:
                # Ensure that `step` is on CPU.
                processed_state.scalar_tensors[state_name] = value.cpu()
            else:
                processed_state.tensors[state_name] = _PosDimTensorInfo(
                    value.shape, value.dtype
                )
        else:
            processed_state.non_tensors[state_name] = value
    object_list: List[StateInfo] = [
        processed_state for _ in range(fsdp_state.world_size)
    ]
    with SimpleProfiler.profile(SimpleProfiler.Type.ALLGATHER_OBJ):
        dist.all_gather_object(
            object_list, processed_state, group=fsdp_state.process_group
        )

    # Convert the gathered, pre-processed state of each rank to the original one.
    gathered_state: Dict[str, Any] = {}

    all_tensor_states = sorted(
        {n for state in object_list for n in state.tensors.keys()}
    )
    empty_ranks: Set[int] = set()
    cm = ExitStack()
    cm.enter_context(SimpleProfiler.profile(SimpleProfiler.Type.ALLGATHER))
    for name in all_tensor_states:
        numels = []
        dtype = torch.float
        _empty_ranks: Set[int] = set()
        for rank, object_state in enumerate(object_list):
            numels.append(0)
            info = object_state.tensors.get(name, None)
            if info is not None:
                numels[-1] = info.shape.numel()
                dtype = info.dtype
            if numels[-1] == 0:
                _empty_ranks.add(rank)

        empty_func = functools.partial(
            torch.empty, dtype=dtype, device=fsdp_state.compute_device
        )
        if empty_ranks:
            assert empty_ranks == _empty_ranks
        empty_ranks = _empty_ranks
        local_state = optim_state.get(name, empty_func(0))
        local_state = local_state.to(fsdp_state.compute_device)
        tensors = [
            empty_func(numel) if rank != fsdp_state.rank else local_state
            for rank, numel in enumerate(numels)
        ]
        work = dist.all_gather(
            tensors, local_state, group=fsdp_state.process_group, async_op=True
        )
        gathered_state[name] = AllGatherInfo(tensors, numels, work)

    for rank, object_state in enumerate(object_list):
        if rank in empty_ranks:
            continue
        for name, non_tensor_value in object_state.non_tensors.items():
            curr_non_tensor_value = gathered_state.get(name, None)
            assert (
                curr_non_tensor_value is None
                or curr_non_tensor_value == non_tensor_value
            ), f"Different ranks have different values for {name}."
            gathered_state[name] = non_tensor_value

        for name, scalar_tensor_value in object_state.scalar_tensors.items():
            curr_scalar_tensor_value = gathered_state.get(name, None)
            assert curr_scalar_tensor_value is None or torch.equal(
                scalar_tensor_value, curr_scalar_tensor_value
            ), f"Different ranks have different values for {name}."
            gathered_state[name] = scalar_tensor_value

    for name, value in list(gathered_state.items()):
        if not isinstance(value, AllGatherInfo):
            continue
        assert value.work is not None
        value.work.wait()
        gathered_state[name] = torch.cat(
            [
                rank_tensor[:rank_numel]
                for rank_tensor, rank_numel in zip(value.tensors, value.numels)
                if rank_numel > 0
            ]
        )
    cm.close()

    return gathered_state


def _gather_orig_param_state(
    fsdp_param_info: FSDPParamInfo,
    fqn: str,
    optim_state: Dict[str, Any],
    shard_state: bool,
) -> Dict[str, Any]:
    """
    Gather the optimizer state for the original parameter with the name ``fqn``.
    This API should only be used when ``use_orig_params`` is True.
    """
    fsdp_state = fsdp_param_info.state
    assert (
        fsdp_state._use_orig_params
    ), "_gather_orig_param_state only supports use_orig_params=True case"
    flat_param = fsdp_param_info.handle.flat_param
    param_idx = fsdp_param_info.param_indices[fqn]
    if (
        fsdp_state.world_size == 1
        or fsdp_state.sharding_strategy == ShardingStrategy.NO_SHARD
    ):
        return optim_state

    with SimpleProfiler.profile(SimpleProfiler.Type.RESHARDING):
        gathered_state = _all_gather_optim_state(fsdp_state, optim_state)

    # Unflatten state values.
    with SimpleProfiler.profile(SimpleProfiler.Type.H2D):
        for state_name, value in list(gathered_state.items()):
            if not torch.is_tensor(value) or value.dim() == 0:
                continue

            value = value[: flat_param._numels[param_idx]].reshape(
                flat_param._shapes[param_idx]
            )
            if shard_state:
                if not fsdp_state._optim_state_dict_config.use_dtensor:
                    assert fsdp_state.process_group is not None
                    value = _ext_chunk_tensor(
                        value,
                        fsdp_state.rank,
                        fsdp_state.world_size,
                        fsdp_state._device_handle.device_count(),
                        fsdp_state.process_group,
                    )
                else:
                    assert fsdp_state._device_mesh is not None
                    value = _ext_chunk_dtensor(
                        value, fsdp_state.rank, fsdp_state._device_mesh
                    )
            value = value.cpu()
            gathered_state[state_name] = value
    return gathered_state
>>>>>>> fa8edd93
<|MERGE_RESOLUTION|>--- conflicted
+++ resolved
@@ -1320,6 +1320,68 @@
     return gathered_state_info
 
 
+def _convert_all_state_info(
+    fsdp_param_info: FSDPParamInfo,
+    gathered_state_info: List[Dict[str, StateInfo]],
+    input_states: Dict[str, Any],
+    output_states: Dict[str, Dict[str, Any]],
+) -> Tuple[torch.dtype, Dict[str, List[Optional[torch.Tensor]]]]:
+    state_buffers: Dict[str, List[Optional[torch.Tensor]]] = {}
+
+    # Loop through the all the StateInfos to get the information of GPU
+    # tensors and store the local GPU states to ``state_buffers``.
+    # Inside the loop, the non-GPU tensors states will be decoded and
+    # stored in the ``output_states``, the result state_dict.
+    for fqn, gathered_state in output_states.items():
+        state_info = [s[fqn] for s in gathered_state_info]
+        all_tensor_states = sorted(
+            {n for state in state_info for n in state.tensors.keys()}
+        )
+        empty_ranks: Set[int] = set()
+        for state_name in all_tensor_states:
+            numels = []
+            dtype: Optional[torch.dtype] = None
+            _empty_ranks: Set[int] = set()
+            for rank, object_state in enumerate(state_info):
+                numels.append(0)
+                info = object_state.tensors.get(state_name, None)
+                if info is not None:
+                    numels[-1] = info.shape.numel()
+                    if not dtype:
+                        dtype = info.dtype
+                    else:
+                        assert dtype == info.dtype
+                if numels[-1] == 0:
+                    _empty_ranks.add(rank)
+
+            assert not empty_ranks or empty_ranks == _empty_ranks
+            empty_ranks = _empty_ranks
+            if state_name not in state_buffers:
+                state_buffers[state_name] = [None for _ in input_states]
+            local_state = input_states[fqn].get(state_name, None)
+            state_buffers[state_name][fsdp_param_info.param_indices[fqn]] = local_state
+
+        for rank, object_state in enumerate(state_info):
+            if rank in empty_ranks:
+                continue
+            for name, non_tensor_value in object_state.non_tensors.items():
+                curr_non_tensor_value = gathered_state.get(name, None)
+                assert (
+                    curr_non_tensor_value is None
+                    or curr_non_tensor_value == non_tensor_value
+                ), f"Different ranks have different values for {name}."
+                gathered_state[name] = non_tensor_value
+
+            for name, scalar_tensor_value in object_state.scalar_tensors.items():
+                curr_scalar_tensor_value = gathered_state.get(name, None)
+                assert curr_scalar_tensor_value is None or torch.equal(
+                    scalar_tensor_value, curr_scalar_tensor_value
+                ), f"Different ranks have different values for {name}."
+                gathered_state[name] = scalar_tensor_value
+
+    return dtype, state_buffers
+
+
 def _unflatten_orig_param_states(
     fsdp_param_info: FSDPParamInfo,
     output_states: Dict[str, Dict[str, Any]],
@@ -1347,9 +1409,7 @@
         value = gathered_state[state_name]
 
         param_idx = fsdp_param_info.param_indices[fqn]
-        value = value[: flat_param._numels[param_idx]].reshape(
-            flat_param._shapes[param_idx]
-        )
+        value = value.reshape(flat_param._shapes[param_idx])
         numel += value.numel()
         if shard_state:
             if not fsdp_state._optim_state_dict_config.use_dtensor:
@@ -1387,57 +1447,11 @@
     all tensor states and restore non-tensor states from ``gathered_state_info``.
     """
 
-    fsdp_state = fsdp_param_info.state
-    state_buffers: Dict[str, List[Optional[torch.Tensor]]] = {}
     output_states: Dict[str, Dict[str, Any]] = {fqn: {} for fqn in input_states.keys()}
 
-    # Loop through the all the StateInfos to get the information of GPU
-    # tensors and store the local GPU states to ``state_buffers``.
-    # Inside the loop, the non-GPU tensors states will be decoded and
-    # stored in the ``output_states``, the result state_dict.
-    for fqn, gathered_state in output_states.items():
-        state_info = [s[fqn] for s in gathered_state_info]
-        all_tensor_states = sorted(
-            {n for state in state_info for n in state.tensors.keys()}
-        )
-        empty_ranks: Set[int] = set()
-        for state_name in all_tensor_states:
-            numels = []
-            dtype = torch.float
-            _empty_ranks: Set[int] = set()
-            for rank, object_state in enumerate(state_info):
-                numels.append(0)
-                info = object_state.tensors.get(state_name, None)
-                if info is not None:
-                    numels[-1] = info.shape.numel()
-                    dtype = info.dtype
-                if numels[-1] == 0:
-                    _empty_ranks.add(rank)
-
-            assert not empty_ranks or empty_ranks == _empty_ranks
-            empty_ranks = _empty_ranks
-            if state_name not in state_buffers:
-                state_buffers[state_name] = [None for _ in input_states]
-            local_state = input_states[fqn].get(state_name, None)
-            state_buffers[state_name][fsdp_param_info.param_indices[fqn]] = local_state
-
-        for rank, object_state in enumerate(state_info):
-            if rank in empty_ranks:
-                continue
-            for name, non_tensor_value in object_state.non_tensors.items():
-                curr_non_tensor_value = gathered_state.get(name, None)
-                assert (
-                    curr_non_tensor_value is None
-                    or curr_non_tensor_value == non_tensor_value
-                ), f"Different ranks have different values for {name}."
-                gathered_state[name] = non_tensor_value
-
-            for name, scalar_tensor_value in object_state.scalar_tensors.items():
-                curr_scalar_tensor_value = gathered_state.get(name, None)
-                assert curr_scalar_tensor_value is None or torch.equal(
-                    scalar_tensor_value, curr_scalar_tensor_value
-                ), f"Different ranks have different values for {name}."
-                gathered_state[name] = scalar_tensor_value
+    dtype, state_buffers = _convert_all_state_info(
+        fsdp_param_info, gathered_state_info, input_states, output_states
+    )
 
     # Loop through the ``state_buffers`` and construct the flattened, concatenated,
     # sharded states. The size of the constructed state will be the same size as
@@ -1446,6 +1460,7 @@
     # full flat_param state is the result of concatenation of multiple states in
     # the order of of flat_param._fqns.
     # We then split the flat_param state into multiple ones and return the result.
+    fsdp_state = fsdp_param_info.state
     flat_param = fsdp_param_info.handle.flat_param
     empty_func = functools.partial(
         torch.empty, dtype=dtype, device=fsdp_state.compute_device
@@ -1455,14 +1470,60 @@
     torch.cuda.synchronize()
     for state_name, buffers in state_buffers.items():
         local_buffers: List[torch.Tensor] = []
-        for buffer in buffers:
-            if buffer is not None:
-                local_buffers.append(buffer)
+        begin = fsdp_state.rank * flat_param._sharded_size.numel()
+        # End is inclusive.
+        end = begin + flat_param._sharded_size.numel() - 1
+        pos, buffer_idx = 0, 0
+        for numel, is_padding in zip(
+            flat_param._numels_with_padding, flat_param._is_padding_mask
+        ):
+            if is_padding:
+                padding_begin, padding_end = pos, pos + numel - 1
+                if padding_begin <= begin <= padding_end:
+                    # This is an align padding right before the first non-None
+                    # buffer in the shard. The shard includes parts of the
+                    # align padding.
+                    padding_len = (
+                        padding_end - begin + 1
+                        if end >= padding_end
+                        else end - begin + 1
+                    )
+                elif padding_begin <= end <= padding_end:
+                    # This is an align padding right after the last non-None
+                    # buffer in the shard. The shard includes parts of the
+                    # align padding.
+                    padding_len = (
+                        end - padding_begin + 1
+                        if begin <= padding_begin
+                        else end - begin + 1
+                    )
+                elif begin < padding_begin <= padding_end < end:
+                    # This is an align padding that is completely in the shard.
+                    padding_len = numel
+                else:
+                    padding_len = 0
+                if padding_len:
+                    local_buffers.append(empty_func(padding_len))
+            else:
+                if buffers[buffer_idx] is not None:
+                    local_buffers.append(buffers[buffer_idx])
+                buffer_idx += 1
+            pos += numel
 
         shard_numel_padded = flat_param._sharded_size.numel() - (
             sum(t.numel() for t in local_buffers)
         )
+
+        assert flat_param._shard_numel_padded == shard_numel_padded, (
+            "Manually calculated _sharded_numel_padded is incorrect. "
+            f"_shard_numel_padded={flat_param._shard_numel_padded}, "
+            f"shard_numel_padded={shard_numel_padded}, "
+            f"_sharded_size.numel={flat_param._sharded_size.numel()}, "
+            f"_numels_with_padding={flat_param._numels_with_padding}, "
+            f"begin={begin}, end={end},"
+        )
         if shard_numel_padded > 0:
+            # Add right-handed padding.
             local_buffers.append(empty_func(shard_numel_padded))
         local_shard = torch.cat(local_buffers)
         assert local_shard.numel() * fsdp_state.world_size == gathered_tensor.numel()
@@ -1474,18 +1535,12 @@
             # Synchronize can be slow but this will be easier for us to debug.
             torch.cuda.synchronize()
 
-        gathered_tensor = gathered_tensor[: flat_param._unpadded_unsharded_size.numel()]
-        start = 0
-        paddings = zip(flat_param._is_padding_mask, flat_param._numels_with_padding)
+        unpadded_tensor = gathered_tensor[: flat_param._unpadded_unsharded_size.numel()]
+        flat_param_handle = fsdp_param_info.handle
+        orig_states = flat_param_handle._get_unflat_views_aligned(unpadded_tensor)
+        assert len(orig_states) == len(fsdp_param_info.param_indices)
         for fqn, idx in fsdp_param_info.param_indices.items():
-            gathered_state = output_states[fqn]
-            is_padding, numel = next(paddings)
-            while is_padding:
-                start += numel
-                is_padding, numel = next(paddings)
-
-            gathered_state[state_name] = gathered_tensor[start : start + numel]
-            start += numel
+            output_states[fqn][state_name] = orig_states[idx]
 
         _unflatten_orig_param_states(
             fsdp_param_info,
@@ -1714,11 +1769,6 @@
     to_save = not rank0_only or dist.get_rank(group) == 0 or shard_state
 
     with SimpleProfiler.profile("preprocessing"):
-<<<<<<< HEAD
-=======
-        fsdp_osd: Dict[str, Any] = {"state": {}} if to_save else {}
-        fsdp_osd_state: Dict[str, Any] = fsdp_osd["state"] if to_save else {}
->>>>>>> fa8edd93
         param_to_fqns = _get_param_to_fqns(model)
         flat_param_to_fqn = _get_flat_param_to_fqn(model)
         is_named_optimizer = _is_named_optimizer(optim_state_dict)
@@ -1746,7 +1796,6 @@
             param_to_fqns,
             fqn_to_fsdp_param_info,
             merge_keys=use_orig_params,
-<<<<<<< HEAD
         )
 
     with SimpleProfiler.profile("state_converting"):
@@ -1763,69 +1812,6 @@
             to_save,
             shard_state,
         )
-=======
-        )
-
-    # Iterate in rank 0's flat parameter ID order to ensure aligned all-gathers
-    # across ranks
-    for optim_state_key in all_optim_state_keys:
-        param_key: Union[str, int, None] = optim_state_key_to_param_key.get(
-            optim_state_key, None
-        )
-
-        if param_key is None:
-            assert use_orig_params, (
-                "If use_orig_params is False, we must be able to find the "
-                f"corresponding param id. {optim_state_key} {param_key}"
-            )
-            if not optim_state_key.is_fsdp_managed:
-                continue
-
-        if optim_state_key.is_fsdp_managed:
-            # If there are multiple unflat_param_names (not use_orig_params),
-            # they share the same FSDPParamInfo. So the first unflat_param_name
-            # is sufficient to fetch the FSDPParamInfo.
-            fqn = optim_state_key.unflat_param_names[0]
-            fsdp_param_info = fqn_to_fsdp_param_info[fqn]
-            if use_orig_params:
-                state = (
-                    {} if param_key is None else optim_state_dict["state"][param_key]
-                )
-                unflat_state = [
-                    _gather_orig_param_state(
-                        fsdp_param_info,
-                        fqn,
-                        state,
-                        shard_state,
-                    )
-                ]
-            else:
-                unflat_state = _unflatten_optim_state(
-                    fsdp_param_info,
-                    optim_state_dict["state"][param_key],
-                    to_save,
-                    shard_state,
-                )
-            if to_save:
-                assert len(unflat_state) == len(optim_state_key.unflat_param_names)
-                for unflat_param_name, unflat_param_state in zip(
-                    optim_state_key.unflat_param_names,
-                    unflat_state,
-                ):
-                    fsdp_osd_state[unflat_param_name] = unflat_param_state
-        elif to_save:
-            assert len(optim_state_key.unflat_param_names) == 1
-            unflat_param_name = optim_state_key.unflat_param_names[0]
-            with SimpleProfiler.profile("none_fsdp_managed_copy"):
-                fsdp_osd_state[unflat_param_name] = copy.copy(
-                    optim_state_dict["state"][param_key]
-                )
-                for state_name, value in sorted_items(
-                    fsdp_osd_state[unflat_param_name]
-                ):
-                    if torch.is_tensor(value):
-                        fsdp_osd_state[unflat_param_name][state_name] = value.cpu()
->>>>>>> fa8edd93
 
     # At this point, communication is complete and ranks can return early if nothing
     # will be saved on that rank.
@@ -1908,180 +1894,4 @@
         return_fn,
         [fqn for fqn, _ in _named_parameters_with_duplicates(model)],
         fqn_to_param_info,
-<<<<<<< HEAD
-    )
-=======
-    )
-
-
-@dataclass
-class StateInfo:
-    tensors: Dict[str, _PosDimTensorInfo]
-    scalar_tensors: Dict[str, torch.Tensor]
-    non_tensors: Dict[str, Any]
-
-
-@dataclass
-class AllGatherInfo:
-    tensors: List[torch.Tensor]
-    numels: List[int]
-    work: Optional[dist.Work]
-
-
-def _all_gather_optim_state(
-    fsdp_state: _FSDPState, optim_state: Dict[str, Any]
-) -> Dict[str, Any]:
-    """
-    All-gathering state from all the ranks. This API is slow as it uses
-    ``all_gather_object``. However, optim state_dict is not in the critical path.
-    We can fuse the communication across different state if the performance
-    becomes a problem.
-    """
-    # Allgather the scalar tensor state, non-tensor states and tensors metadata.
-    processed_state = StateInfo({}, {}, {})
-    for state_name, value in sorted_items(optim_state):
-        if torch.is_tensor(value):
-            if value.dim() == 0:
-                # Ensure that `step` is on CPU.
-                processed_state.scalar_tensors[state_name] = value.cpu()
-            else:
-                processed_state.tensors[state_name] = _PosDimTensorInfo(
-                    value.shape, value.dtype
-                )
-        else:
-            processed_state.non_tensors[state_name] = value
-    object_list: List[StateInfo] = [
-        processed_state for _ in range(fsdp_state.world_size)
-    ]
-    with SimpleProfiler.profile(SimpleProfiler.Type.ALLGATHER_OBJ):
-        dist.all_gather_object(
-            object_list, processed_state, group=fsdp_state.process_group
-        )
-
-    # Convert the gathered, pre-processed state of each rank to the original one.
-    gathered_state: Dict[str, Any] = {}
-
-    all_tensor_states = sorted(
-        {n for state in object_list for n in state.tensors.keys()}
-    )
-    empty_ranks: Set[int] = set()
-    cm = ExitStack()
-    cm.enter_context(SimpleProfiler.profile(SimpleProfiler.Type.ALLGATHER))
-    for name in all_tensor_states:
-        numels = []
-        dtype = torch.float
-        _empty_ranks: Set[int] = set()
-        for rank, object_state in enumerate(object_list):
-            numels.append(0)
-            info = object_state.tensors.get(name, None)
-            if info is not None:
-                numels[-1] = info.shape.numel()
-                dtype = info.dtype
-            if numels[-1] == 0:
-                _empty_ranks.add(rank)
-
-        empty_func = functools.partial(
-            torch.empty, dtype=dtype, device=fsdp_state.compute_device
-        )
-        if empty_ranks:
-            assert empty_ranks == _empty_ranks
-        empty_ranks = _empty_ranks
-        local_state = optim_state.get(name, empty_func(0))
-        local_state = local_state.to(fsdp_state.compute_device)
-        tensors = [
-            empty_func(numel) if rank != fsdp_state.rank else local_state
-            for rank, numel in enumerate(numels)
-        ]
-        work = dist.all_gather(
-            tensors, local_state, group=fsdp_state.process_group, async_op=True
-        )
-        gathered_state[name] = AllGatherInfo(tensors, numels, work)
-
-    for rank, object_state in enumerate(object_list):
-        if rank in empty_ranks:
-            continue
-        for name, non_tensor_value in object_state.non_tensors.items():
-            curr_non_tensor_value = gathered_state.get(name, None)
-            assert (
-                curr_non_tensor_value is None
-                or curr_non_tensor_value == non_tensor_value
-            ), f"Different ranks have different values for {name}."
-            gathered_state[name] = non_tensor_value
-
-        for name, scalar_tensor_value in object_state.scalar_tensors.items():
-            curr_scalar_tensor_value = gathered_state.get(name, None)
-            assert curr_scalar_tensor_value is None or torch.equal(
-                scalar_tensor_value, curr_scalar_tensor_value
-            ), f"Different ranks have different values for {name}."
-            gathered_state[name] = scalar_tensor_value
-
-    for name, value in list(gathered_state.items()):
-        if not isinstance(value, AllGatherInfo):
-            continue
-        assert value.work is not None
-        value.work.wait()
-        gathered_state[name] = torch.cat(
-            [
-                rank_tensor[:rank_numel]
-                for rank_tensor, rank_numel in zip(value.tensors, value.numels)
-                if rank_numel > 0
-            ]
-        )
-    cm.close()
-
-    return gathered_state
-
-
-def _gather_orig_param_state(
-    fsdp_param_info: FSDPParamInfo,
-    fqn: str,
-    optim_state: Dict[str, Any],
-    shard_state: bool,
-) -> Dict[str, Any]:
-    """
-    Gather the optimizer state for the original parameter with the name ``fqn``.
-    This API should only be used when ``use_orig_params`` is True.
-    """
-    fsdp_state = fsdp_param_info.state
-    assert (
-        fsdp_state._use_orig_params
-    ), "_gather_orig_param_state only supports use_orig_params=True case"
-    flat_param = fsdp_param_info.handle.flat_param
-    param_idx = fsdp_param_info.param_indices[fqn]
-    if (
-        fsdp_state.world_size == 1
-        or fsdp_state.sharding_strategy == ShardingStrategy.NO_SHARD
-    ):
-        return optim_state
-
-    with SimpleProfiler.profile(SimpleProfiler.Type.RESHARDING):
-        gathered_state = _all_gather_optim_state(fsdp_state, optim_state)
-
-    # Unflatten state values.
-    with SimpleProfiler.profile(SimpleProfiler.Type.H2D):
-        for state_name, value in list(gathered_state.items()):
-            if not torch.is_tensor(value) or value.dim() == 0:
-                continue
-
-            value = value[: flat_param._numels[param_idx]].reshape(
-                flat_param._shapes[param_idx]
-            )
-            if shard_state:
-                if not fsdp_state._optim_state_dict_config.use_dtensor:
-                    assert fsdp_state.process_group is not None
-                    value = _ext_chunk_tensor(
-                        value,
-                        fsdp_state.rank,
-                        fsdp_state.world_size,
-                        fsdp_state._device_handle.device_count(),
-                        fsdp_state.process_group,
-                    )
-                else:
-                    assert fsdp_state._device_mesh is not None
-                    value = _ext_chunk_dtensor(
-                        value, fsdp_state.rank, fsdp_state._device_mesh
-                    )
-            value = value.cpu()
-            gathered_state[state_name] = value
-    return gathered_state
->>>>>>> fa8edd93
+    )