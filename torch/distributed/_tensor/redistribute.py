# Copyright (c) Meta Platforms, Inc. and affiliates
from typing import cast, Dict, List, Tuple

import torch
import torch.distributed._tensor.api as dtensor
from torch.distributed._tensor.device_mesh import DeviceMesh
from torch.distributed._tensor.placement_types import (
    _Partial,
    DTensorSpec,
    Placement,
    Replicate,
    Shard,
)


_PlacementItem = Tuple[int, Tuple[Placement, Placement]]


def _replicate_then_shard(val: _PlacementItem) -> int:
    """
    Replicate from inner to outer dimension.
    Shard from outer to inner dimension.
    """
    i, (current, target) = val
    if (target.is_replicate() or target.is_partial()) and current.is_shard():
        return -i
    elif (current.is_replicate() or current.is_partial()) and target.is_shard():
        return i
    else:
        return 0


def _decompose_reshard(val: List[_PlacementItem]) -> List[_PlacementItem]:
    """
    Decompose Si -> Sj into Si -> R -> Sj
    There's 2 ways a shardings can differ within a mesh dimension:
      1) sharding on different tensor dimensions, e.g. Shard(0) -> Shard(1)
      2) different sub-shards of a repeated shard ("mis-aligned sharding")
          (Shard(0), Shard(0)) -> (Replicate(), Shard(0))
          Here the Shard(0) -> Shard(0) for mesh dimension 2 is actually
          a reshard, because in the first case it's a sub-sharding of an already tensor dimension 0,
          and in the second case, it's the first sharding on tensor dimension 0.
    """
    # detect mis-aligned repeated shardings
    from collections import defaultdict

    repeat_dim_current: Dict[int, int] = defaultdict(int)
    repeat_dim_target: Dict[int, int] = defaultdict(int)

    output: List[_PlacementItem] = []

    for i, (current, target) in val:
        # detect mis-aligned sharding
        if current.is_shard():
            repeat_dim_current[cast(Shard, current).dim] += 1
        if target.is_shard():
            repeat_dim_target[cast(Shard, target).dim] += 1
        if (
            isinstance(current, Shard)
            and isinstance(target, Shard)
            and (
                current.dim != target.dim
                or repeat_dim_current[current.dim] != repeat_dim_target[target.dim]
            )
        ):
            # decompose Shard(i) -> Shard(j) into Shard(i) -> Replicate() -> Shard(j)
            output.append((i, (current, Replicate())))
            output.append((i, (Replicate(), target)))
        else:
            output.append((i, (current, target)))

    return output


# Intentionally expose this API to trace ops on local tensors
def redistribute_local_tensor(
    local_tensor: torch.Tensor,
    current_spec: DTensorSpec,
    target_spec: DTensorSpec,
) -> torch.Tensor:
    if current_spec.mesh != target_spec.mesh:
        # TODO: alltoall/permute reshuffling to change device_mesh if they are not the same
        raise NotImplementedError("Cross device mesh comm not supported yet!")

    new_local_tensor = None

    current_placements = current_spec.placements
    target_placements = target_spec.placements
    sorted_placements = list(enumerate(zip(current_placements, target_placements)))
    sorted_placements = _decompose_reshard(sorted_placements)
    sorted_placements.sort(key=_replicate_then_shard)

    device_mesh = current_spec.mesh

    for i, (current, target) in sorted_placements:
        my_coordinate = device_mesh.get_coordinate()
        num_chunks = device_mesh.size(dim=i)

        if my_coordinate is None:
            # if rank is not part of mesh, we simply return local_tensor,
            # which should be an empty tensor
            return local_tensor

        if current == target:
            # short cut, just use the original local tensor
            new_local_tensor = local_tensor
            continue

        if target.is_replicate():
            # Case 1: target is Replicate
            if current.is_partial():
                partial_spec = cast(_Partial, current)
                new_local_tensor = partial_spec._to_replicate(
                    local_tensor, device_mesh, i
                )
            elif current.is_shard():
                current_placement = cast(Shard, current)
                new_local_tensor = current_placement._to_replicate_tensor(
                    local_tensor, current_spec.shape, device_mesh, i
                )
            else:
                raise RuntimeError(
                    f"redistribute from {current_placements} to {target_placements} not supported yet"
                )
        elif target.is_shard():
            # Case 2: target is Shard
            target_placement = cast(Shard, target)
            if current.is_partial():
                partial_spec = cast(_Partial, current)
                new_local_tensor = partial_spec._to_shard(
                    local_tensor, device_mesh, i, target_placement
                )
            elif current.is_replicate():
                # split the tensor and return the corresponding cloned local shard
                shards, _ = target_placement._split_tensor(
                    local_tensor,
                    num_chunks,
                    with_padding=False,
                    contiguous=False,
                )
                new_local_tensor = shards[my_coordinate[i]].clone()
            else:
                # NOTE: this case shouldn't hit _decompose_sharding, decompose sharding should
                # decompose Shard(0) -> Shard(1) into Shard(0) -> Replicate -> Shard(1)
                assert (
                    current.is_shard()
                ), f"Current placement should be shard but found {current}"
                shard_spec = cast(Shard, current)
                if shard_spec.dim != target_placement.dim:
                    # TODO: enable this with all_to_all
                    raise NotImplementedError(
                        "Changing sharding dim is not supported yet!"
                    )

        elif target.is_partial():
            if current.is_replicate():
                # For replicate -> partial, we zero out all other ranks of the current mesh dim
                # and leave only 1 rank have the data, to perform a "zero cost" reshard.
                if my_coordinate[i] != 0:
                    new_local_tensor = local_tensor.zero_()
                else:
                    new_local_tensor = local_tensor
            else:
                raise RuntimeError(
                    f"redistribute from {current_placements} to {target_placements} not supported yet"
                )

        assert new_local_tensor is not None
        local_tensor = new_local_tensor

    assert new_local_tensor is not None, "redistribute failed!"

    return new_local_tensor


<<<<<<< HEAD
def redistribute_dtensor(
    input: "dtensor.DTensor",
    device_mesh: DeviceMesh,
    placements: Tuple[Placement, ...],
) -> "dtensor.DTensor":
    if input.device_mesh != device_mesh:
        # TODO: alltoall reshuffling to change device_mesh if they are not the same
        raise NotImplementedError("Cross device mesh comm not supported yet!")

    local_tensor = input._local_tensor
    new_local_tensor = _redistribute_with_local_tensor(
        local_tensor,
        input.size(),
        device_mesh,
        input.placements,
        placements,
    )

    return dtensor.DTensor(
        new_local_tensor,
        device_mesh,
        placements,
        shape=input.size(),
        dtype=input.dtype,
        # NB: the requires_grad on our inner tensor won't be accurate, figure this out from the spec.
        requires_grad=input._spec.tensor_meta.requires_grad,
        stride=input.stride(),
    )


=======
>>>>>>> ea8ff909
class Redistribute(torch.autograd.Function):
    @staticmethod
    def forward(  # type: ignore[override]
        # pyre-fixme[2]: Parameter must be annotated.
        ctx,
        input: "dtensor.DTensor",
        device_mesh: DeviceMesh,
        placements: List[Placement],
    ):
        current_spec = input._spec
        ctx.current_spec = current_spec
        target_spec = DTensorSpec(
            device_mesh, tuple(placements), tensor_meta=input._spec.tensor_meta
        )

        local_tensor = input._local_tensor
        output = redistribute_local_tensor(local_tensor, current_spec, target_spec)

        return dtensor.DTensor(
            output,
            device_mesh,
            target_spec.placements,
            shape=input.shape,
            dtype=input.dtype,
            requires_grad=local_tensor.requires_grad,
            stride=input.stride(),
        )

    @staticmethod
    def backward(ctx, grad_output: "dtensor.DTensor"):  # type: ignore[override]
        previous_spec = ctx.current_spec
        # When we run backward pass of redistribute (i.e. manual redistribute from
        # user code instead of torch_dispatch), we scan first and see if we need
        # to change the target placement for one special case:
        #   replicate -> partial.
        # In this case we keep the grad as replicate, this is because we don't
        # want to convert the replicated gradients back to partial, although
        # that's logically conform with the same layout, converting the gradients
        # back to partial is actually useless as you would have to do reduce later
        # which would be more expensive than keeping it replicate! For this reason,
        # we keep the replicate grad here.
        # TODO: see if this make sense for all cases.
        current_spec = grad_output._spec

        target_placements: List[Placement] = []
        for current, target in zip(current_spec.placements, previous_spec.placements):
            if not current.is_partial() and target.is_partial():
                # keep target placement to replicate instead of partial in this case
                target_placements.append(Replicate())
            else:
                target_placements.append(target)
        target_spec = DTensorSpec(previous_spec.mesh, tuple(target_placements))

        local_tensor = grad_output._local_tensor
        output = redistribute_local_tensor(local_tensor, current_spec, target_spec)
        output_dtensor = dtensor.DTensor(
            output,
            target_spec.mesh,
            target_spec.placements,
            shape=grad_output.shape,
            dtype=grad_output.dtype,
            requires_grad=local_tensor.requires_grad,
            stride=grad_output.stride(),
        )

        return (
            output_dtensor,
            None,
            None,
        )<|MERGE_RESOLUTION|>--- conflicted
+++ resolved
@@ -173,39 +173,6 @@
     return new_local_tensor
 
 
-<<<<<<< HEAD
-def redistribute_dtensor(
-    input: "dtensor.DTensor",
-    device_mesh: DeviceMesh,
-    placements: Tuple[Placement, ...],
-) -> "dtensor.DTensor":
-    if input.device_mesh != device_mesh:
-        # TODO: alltoall reshuffling to change device_mesh if they are not the same
-        raise NotImplementedError("Cross device mesh comm not supported yet!")
-
-    local_tensor = input._local_tensor
-    new_local_tensor = _redistribute_with_local_tensor(
-        local_tensor,
-        input.size(),
-        device_mesh,
-        input.placements,
-        placements,
-    )
-
-    return dtensor.DTensor(
-        new_local_tensor,
-        device_mesh,
-        placements,
-        shape=input.size(),
-        dtype=input.dtype,
-        # NB: the requires_grad on our inner tensor won't be accurate, figure this out from the spec.
-        requires_grad=input._spec.tensor_meta.requires_grad,
-        stride=input.stride(),
-    )
-
-
-=======
->>>>>>> ea8ff909
 class Redistribute(torch.autograd.Function):
     @staticmethod
     def forward(  # type: ignore[override]
