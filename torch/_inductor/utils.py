--- conflicted
+++ resolved
@@ -1032,10 +1032,6 @@
     return 3 if is_welford_reduction(reduction_type) else 1
 
 
-<<<<<<< HEAD
-def is_linux() -> bool:
-    return platform.system() == "Linux"
-=======
 def is_dynamic(*args):
     from . import ir
 
@@ -1053,4 +1049,7 @@
             raise ValueError(f"unexpected type for is_dynamic {type(t)}")
 
     return False
->>>>>>> e3933609
+
+
+def is_linux() -> bool:
+    return platform.system() == "Linux"