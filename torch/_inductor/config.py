--- conflicted
+++ resolved
@@ -107,11 +107,7 @@
 class triton:
 
     # Use cudagraphs on output code
-<<<<<<< HEAD
-    cudagraphs = False
-=======
     cudagraphs = False  # TODO fix
->>>>>>> 7b3e9be5
 
     # choose conv backend, "aten" or "triton" or "autotune"
     convolution = "aten"
