--- conflicted
+++ resolved
@@ -60,25 +60,14 @@
       const Val* orig_size = id->extent();
 
       // Output sizes could have reduction axes, which isn't what gets output.
-<<<<<<< HEAD
+      // NOLINTNEXTLINE(bugprone-branch-clone)
       if (id->isReduction() ||
           (id->getIterType() == IterType::BroadcastWithoutStride)) {
         continue;
       } else if (
+          // NOLINTNEXTLINE(bugprone-branch-clone)
           (id->getIterType() == IterType::BroadcastWithStride) ||
           orig_size->isConstScalar()) {
-=======
-      // NOLINTNEXTLINE(bugprone-branch-clone)
-      if (id->isReduction()) {
-        continue;
-      } else if (id->getIterType() == IterType::BroadcastWithoutStride) {
-        continue;
-        // NOLINTNEXTLINE(bugprone-branch-clone)
-      } else if (id->getIterType() == IterType::BroadcastWithStride) {
-        dim++;
-        continue;
-      } else if (orig_size->isConstScalar()) {
->>>>>>> 30c96c94
         dim++;
         continue;
       }
