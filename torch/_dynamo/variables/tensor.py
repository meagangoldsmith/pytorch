--- conflicted
+++ resolved
@@ -3,15 +3,10 @@
 import types
 from typing import Dict, List
 
-<<<<<<< HEAD
-=======
 import numpy as np
 
-import sympy
-
 import torch._numpy as tnp
 
->>>>>>> 8e615c71
 import torch.fx
 import torch.random
 
