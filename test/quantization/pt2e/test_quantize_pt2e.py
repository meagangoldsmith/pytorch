# Owner(s): ["oncall: quantization"]
import copy
import operator
import unittest
from typing import Any, List, Optional, Tuple

import torch
import torch._dynamo as torchdynamo
import torch.nn as nn
from torch.ao.ns.fx.utils import compute_sqnr
from torch.ao.quantization import (
    FusedMovingAvgObsFakeQuantize,
    observer,
    MovingAverageMinMaxObserver,
    MovingAveragePerChannelMinMaxObserver,
    QConfigMapping,
)
from torch.ao.quantization._pt2e.quantizer import (
    OperatorConfig,
    QNNPackQuantizer,
    Quantizer,
    X86InductorQuantizer,
)
from torch.ao.quantization._quantize_pt2e import (
    convert_pt2e,
    _convert_to_reference_decomposed_fx,
    prepare_pt2e_quantizer,
    prepare_qat_pt2e_quantizer,
)
from torch.ao.quantization._pt2e.quantizer import QuantizationAnnotation
from torch.ao.quantization.backend_config import get_qnnpack_backend_config

from torch.ao.quantization.qconfig import (
    default_per_channel_symmetric_qnnpack_qat_qconfig,
    default_per_channel_symmetric_qnnpack_qconfig,
    default_symmetric_qnnpack_qat_qconfig,
)
from torch.ao.quantization.quantize_fx import (
    prepare_fx,
    prepare_qat_fx,
    convert_to_reference_fx,
)
from torch.testing._internal.common_quantization import (
    NodeSpec as ns,
    QuantizationTestCase,
    skip_if_no_torchvision,
    skipIfNoQNNPACK,
    skipIfNoX86,
    skipIfNoDynamoSupport,
)
from torch.fx import Node
from torch.testing._internal.common_quantized import override_quantized_engine

@skipIfNoQNNPACK
class TestQuantizePT2E(QuantizationTestCase):
    def test_simple_quantizer(self):
        class M(torch.nn.Module):
            def __init__(self):
                super().__init__()
                self.conv = torch.nn.Conv2d(3, 3, 3)

            def forward(self, x):
                return self.conv(x)

        class BackendAQuantizer(Quantizer):
            def annotate(self, model: torch.fx.GraphModule) -> torch.fx.GraphModule:
                for node in model.graph.nodes:
                    if (
                        node.op == "call_function"
                        and node.target == torch.ops.aten.convolution.default
                    ):
                        input_act = node.args[0]
                        assert isinstance(input_act, Node)
                        weight = node.args[1]
                        assert isinstance(weight, Node)
                        bias = node.args[2]
                        assert isinstance(bias, Node)
                        node.meta["quantization_annotation"] = QuantizationAnnotation(
                            input_qspec_map={
                                input_act: observer.default_observer,
                                weight: observer.default_weight_observer,
                                bias: observer.PlaceholderObserver.with_args(dtype=torch.float),
                            },
                            output_qspec=observer.default_observer,
                            _annotated=True,
                        )

            def validate(self, model: torch.fx.GraphModule) -> None:
                pass

            @classmethod
            def get_supported_operators(cls) -> List[OperatorConfig]:
                pass

        m = M().eval()
        example_inputs = (torch.randn(1, 3, 5, 5),)

        # program capture
        m, guards = torchdynamo.export(
            m,
            *copy.deepcopy(example_inputs),
            aten_graph=True,
        )
        m = prepare_pt2e_quantizer(m, BackendAQuantizer())
        m(*example_inputs)
        m = convert_pt2e(m)
        node_occurrence = {
            # two for input of the first conv, one for output for the first conv
            ns.call_function(torch.ops.quantized_decomposed.quantize_per_tensor): 3,
            ns.call_function(torch.ops.quantized_decomposed.dequantize_per_tensor): 3,
        }
        node_list = [
            ns.call_function(torch.ops.quantized_decomposed.dequantize_per_tensor),
            ns.call_function(torch.ops.quantized_decomposed.dequantize_per_tensor),
            ns.call_function(torch.ops.aten.convolution.default),
            ns.call_function(torch.ops.quantized_decomposed.quantize_per_tensor),
        ]
        self.checkGraphModuleNodes(
            m, expected_node_list=node_list, expected_node_occurrence=node_occurrence
        )

    def test_max_pool2d_quantizer(self):
        class M(torch.nn.Module):
            def __init__(self):
                super(M, self).__init__()
                self.conv = torch.nn.Conv2d(2, 2, 1)
                self.pool = torch.nn.MaxPool2d(1, 1)

            def forward(self, x):
                x = self.conv(x)
                x = self.pool(x)
                return x

        class BackendAQuantizer(Quantizer):
            def annotate(self, model: torch.fx.GraphModule) -> torch.fx.GraphModule:
<<<<<<< HEAD
                _DEFAULT_TARGET_DTYPE_INFO = {
                    "input_act_obs_or_fq_ctr": observer.PlaceholderObserver.with_args(
                        dtype=torch.float
                    ),
                    "output_act_obs_or_fq_ctr": observer.PlaceholderObserver.with_args(
                        dtype=torch.float
                    ),
                }
                for node in model.graph.nodes:
                    node.meta["target_dtype_info"] = copy.deepcopy(
                        _DEFAULT_TARGET_DTYPE_INFO
                    )
=======
>>>>>>> bb62a373
                for node in model.graph.nodes:
                    if (
                        node.op == "call_function"
                        and node.target == torch.ops.aten.convolution.default
                    ):
<<<<<<< HEAD
                        node.meta["target_dtype_info"] = {
                            "input_act_obs_or_fq_ctr": observer.default_observer,
                            "weight_obs_or_fq_ctr": observer.default_weight_observer,
                            "bias_obs_or_fq_ctr": observer.PlaceholderObserver.with_args(
                                dtype=torch.float
                            ),
                            "weight_index": 1,
                            "bias_index": 2,
                        }
=======
                        input_act = node.args[0]
                        assert isinstance(input_act, Node)
                        weight = node.args[1]
                        assert isinstance(weight, Node)
                        bias = node.args[2]
                        assert isinstance(bias, Node)
                        node.meta["quantization_annotation"] = QuantizationAnnotation(
                            input_qspec_map={
                                input_act: observer.default_observer,
                                weight: observer.default_weight_observer,
                                bias: observer.PlaceholderObserver.with_args(dtype=torch.float),
                            },
                            output_qspec=observer.default_observer,
                            _annotated=True,
                        )
>>>>>>> bb62a373
                    if (
                        node.op == "call_function"
                        and node.target == operator.getitem
                        and node.args[1] == 0
                    ):
                        getitem_node = node
                        maxpool_node = getitem_node.args[0]
<<<<<<< HEAD
                        maxpool_node.meta["target_dtype_info"] = {
                            "input_act_obs_or_fq_ctr": observer.default_observer,
                            "_annotated": True,
                        }
                        getitem_node.meta["target_dtype_info"] = {
                            "output_act_obs_or_fq_ctr": observer.default_observer,
                            "input_output_share_observers": True,
                            "_annotated": True,
                        }
=======
                        input_act = maxpool_node.args[0]
                        assert isinstance(input_act, Node)
                        maxpool_node.meta["quantization_annotation"] = QuantizationAnnotation(
                            input_qspec_map={
                                input_act: observer.default_observer,
                            },
                            _annotated=True,
                        )
                        getitem_node.meta["quantization_annotation"] = QuantizationAnnotation(
                            output_qspec=observer.default_observer,
                            _input_output_share_observers=True,
                            _annotated=True,
                        )
>>>>>>> bb62a373

            def validate(self, model: torch.fx.GraphModule) -> None:
                pass

            @classmethod
            def get_supported_operators(cls) -> List[OperatorConfig]:
                pass

        m = M()
        m_pt2e = copy.deepcopy(m)
        x = torch.rand(1, 2, 14, 14)
        example_inputs = (x,)
        # program capture
        m, guards = torchdynamo.export(
            m,
            *copy.deepcopy(example_inputs),
            aten_graph=True,
        )
        m = prepare_pt2e_quantizer(m, BackendAQuantizer())
        m(*example_inputs)
        m = convert_pt2e(m)
        node_occurrence = {
            # two for input of maxpool
            # one for input for maxpool
            # one for output of maxpool
            ns.call_function(torch.ops.quantized_decomposed.quantize_per_tensor): 4,
            ns.call_function(torch.ops.quantized_decomposed.dequantize_per_tensor): 4,
        }
        node_list = [
            ns.call_function(torch.ops.quantized_decomposed.dequantize_per_tensor),
            ns.call_function(torch.ops.quantized_decomposed.dequantize_per_tensor),
            ns.call_function(torch.ops.aten.convolution.default),
            ns.call_function(torch.ops.quantized_decomposed.quantize_per_tensor),
            ns.call_function(torch.ops.quantized_decomposed.dequantize_per_tensor),
            ns.call_function(torch.ops.aten.max_pool2d_with_indices.default),
            ns.call_function(torch.ops.quantized_decomposed.quantize_per_tensor),
            ns.call_function(torch.ops.quantized_decomposed.dequantize_per_tensor),
        ]
        self.checkGraphModuleNodes(
            m, expected_node_list=node_list, expected_node_occurrence=node_occurrence
        )


    def test_qnnpack_quantizer_conv(self):
        class M(torch.nn.Module):
            def __init__(self):
                super().__init__()
                self.conv = torch.nn.Conv2d(3, 3, 3)

            def forward(self, x):
                return self.conv(x)

        import torch.ao.quantization._pt2e.quantizer.qnnpack_quantizer as qq

        quantizer = QNNPackQuantizer()
        operator_config = qq.get_symmetric_quantization_config(is_per_channel=True)
        quantizer.set_global(operator_config)
        m = M().eval()
        example_inputs = (torch.randn(1, 3, 5, 5),)

        # program capture
        m, guards = torchdynamo.export(
            m,
            *copy.deepcopy(example_inputs),
            aten_graph=True,
        )

        m = prepare_pt2e_quantizer(m, quantizer)
        m(*example_inputs)
        m = convert_pt2e(m)
        node_occurrence = {
            # input and output are using quantize_per_tensor and weight is using quantize_per_channel
            ns.call_function(torch.ops.quantized_decomposed.quantize_per_tensor): 2,
            ns.call_function(torch.ops.quantized_decomposed.dequantize_per_tensor): 2,
            ns.call_function(torch.ops.quantized_decomposed.quantize_per_channel): 1,
            ns.call_function(torch.ops.quantized_decomposed.dequantize_per_channel): 1,
        }
        node_list = [
            ns.call_function(torch.ops.quantized_decomposed.dequantize_per_tensor),
            ns.call_function(torch.ops.quantized_decomposed.dequantize_per_channel),
            ns.call_function(torch.ops.aten.convolution.default),
            ns.call_function(torch.ops.quantized_decomposed.quantize_per_tensor),
        ]
        self.checkGraphModuleNodes(
            m, expected_node_list=node_list, expected_node_occurrence=node_occurrence
        )

    def test_qnnpack_quantizer_linear(self):
        class M(torch.nn.Module):
            def __init__(self):
                super().__init__()
                self.linear1 = torch.nn.Linear(8, 16, bias=False)
                self.linear2 = torch.nn.Linear(16, 8)

            def forward(self, x):
                return self.linear2(self.linear1(x))

        import torch.ao.quantization._pt2e.quantizer.qnnpack_quantizer as qq

        quantizer = QNNPackQuantizer()
        operator_config = qq.get_symmetric_quantization_config(is_per_channel=True)
        quantizer.set_global(operator_config)
        m_eager = M().eval()

        # Test with 2d inputs
        example_inputs_2d = (torch.randn(9, 8),)
        example_inputs_3d = (torch.randn(9, 10, 8),)
        example_inputs_4d = (torch.randn(9, 10, 11, 8),)
        for example_inputs in [example_inputs_2d, example_inputs_3d, example_inputs_4d]:
            # program capture
            m = m_eager
            m, guards = torchdynamo.export(
                m,
                *copy.deepcopy(example_inputs),
                aten_graph=True,
                tracing_mode="real",
            )

            m = prepare_pt2e_quantizer(m, quantizer)
            # Calibrate
            m(*example_inputs)
            m = convert_pt2e(m)
            pt2_quant_output = m(*example_inputs)
            node_occurrence = {
                # input and output are using quantize_per_tensor and weight is using quantize_per_channel
                ns.call_function(torch.ops.quantized_decomposed.quantize_per_tensor): 3,
                ns.call_function(
                    torch.ops.quantized_decomposed.dequantize_per_tensor
                ): 3,
                ns.call_function(
                    torch.ops.quantized_decomposed.quantize_per_channel
                ): 2,
                ns.call_function(
                    torch.ops.quantized_decomposed.dequantize_per_channel
                ): 2,
            }
            self.checkGraphModuleNodes(m, expected_node_occurrence=node_occurrence)
            qconfig = default_per_channel_symmetric_qnnpack_qconfig
            qconfig_mapping = QConfigMapping().set_global(qconfig)
            backend_config = get_qnnpack_backend_config()
            m_copy = copy.deepcopy(m_eager)
            m_fx = prepare_fx(
                m_copy, qconfig_mapping, example_inputs, backend_config=backend_config
            )
            m_fx(*example_inputs)
            m_fx = _convert_to_reference_decomposed_fx(
                m_fx, backend_config=backend_config
            )
            m_fx, _ = torchdynamo.export(
                m_fx,
                *copy.deepcopy(example_inputs),
                aten_graph=True,
                tracing_mode="real",
            )
            fx_quant_output = m_fx(*example_inputs)
            self.assertTrue(torch.allclose(fx_quant_output, pt2_quant_output))

    def test_qnnpack_quantizer_conv_linear_no_permute(self):
        class M(torch.nn.Module):
            def __init__(self):
                super().__init__()
                self.conv = torch.nn.Conv2d(3, 16, 3)
                self.linear1 = torch.nn.Linear(64, 8, bias=False)
                self.linear2 = torch.nn.Linear(8, 8)

            def forward(self, x):
                conv_out = self.conv(x)
                reshape_out = torch.reshape(conv_out, (2, 64))
                return self.linear2(self.linear1(reshape_out))

        import torch.ao.quantization._pt2e.quantizer.qnnpack_quantizer as qq

        quantizer = QNNPackQuantizer()
        operator_config = qq.get_symmetric_quantization_config(is_per_channel=True)
        quantizer.set_global(operator_config)
        m_eager = M().eval()

        # Test with 2d inputs
        example_inputs = (torch.randn(2, 3, 4, 4),)
        # program capture
        m = m_eager
        m, guards = torchdynamo.export(
            m,
            *copy.deepcopy(example_inputs),
            aten_graph=True,
            tracing_mode="real",
        )

        m = prepare_pt2e_quantizer(m, quantizer)
        # Calibrate
        m(*example_inputs)
        m = convert_pt2e(m)
        pt2_quant_output = m(*example_inputs)
        node_occurrence = {
            # input and output are using quantize_per_tensor and weight is using quantize_per_channel
            ns.call_function(torch.ops.quantized_decomposed.quantize_per_tensor): 5,
            ns.call_function(torch.ops.quantized_decomposed.dequantize_per_tensor): 5,
            ns.call_function(torch.ops.quantized_decomposed.quantize_per_channel): 3,
            ns.call_function(torch.ops.quantized_decomposed.dequantize_per_channel): 3,
        }
        self.checkGraphModuleNodes(m, expected_node_occurrence=node_occurrence)
        qconfig = default_per_channel_symmetric_qnnpack_qconfig
        qconfig_mapping = QConfigMapping().set_global(qconfig)
        backend_config = get_qnnpack_backend_config()
        m_copy = copy.deepcopy(m_eager)
        m_fx = prepare_fx(
            m_copy, qconfig_mapping, example_inputs, backend_config=backend_config
        )
        m_fx(*example_inputs)
        m_fx = _convert_to_reference_decomposed_fx(m_fx, backend_config=backend_config)
        fx_quant_output = m_fx(*example_inputs)
        self.assertTrue(torch.allclose(fx_quant_output, pt2_quant_output))

    @unittest.skip(
        "Skip due to linear traces into a different pattern. See test comment."
    )
    def test_qnnpack_quantizer_conv_linear(self):
        """
        This test fails because linear decompositon changes due to the presence of
        permute node. In the below linear 1 is decomposed as
        %t_default : [#users=1] = call_function[target=torch.ops.aten.t.default](args = (%_param_constant2,), kwargs = {})
        %clone_default : [#users=1] = call_function[target=torch.ops.aten.clone.default](args = (%permute_default,), kwargs = {memory_format: torch.contiguous_format})  # noqa: B950
        %_unsafe_view_default : [#users=1] = call_function[target=torch.ops.aten._unsafe_view.default](args = (%clone_default, [8, 16]), kwargs = {})  # noqa: B950
        %mm_default : [#users=1] = call_function[target=torch.ops.aten.mm.default](args = (%_unsafe_view_default, %t_default), kwargs = {})  # noqa: B950
        %view_default : [#users=1] = call_function[target=torch.ops.aten.view.default](args = (%mm_default, [2, 2, 2, 8]), kwargs = {})  # noqa: B950

        Note the presence of cline and unsafe_view. This is due to permute
        """

        class M(torch.nn.Module):
            def __init__(self):
                super().__init__()
                self.conv = torch.nn.Conv2d(3, 16, 3)
                self.linear1 = torch.nn.Linear(16, 8, bias=False)
                self.linear2 = torch.nn.Linear(8, 8)

            def forward(self, x):
                conv_out = self.conv(x)
                permute_out = torch.permute(conv_out, (0, 2, 3, 1))
                return self.linear2(self.linear1(permute_out))

        import torch.ao.quantization._pt2e.quantizer.qnnpack_quantizer as qq

        quantizer = QNNPackQuantizer()
        operator_config = qq.get_symmetric_quantization_config(is_per_channel=True)
        quantizer.set_global(operator_config)
        m_eager = M().eval()

        # Test with 2d inputs
        example_inputs = (torch.randn(2, 3, 4, 4),)
        # program capture
        m = m_eager
        m, guards = torchdynamo.export(
            m,
            *copy.deepcopy(example_inputs),
            aten_graph=True,
            tracing_mode="real",
        )

        m = prepare_pt2e_quantizer(m, quantizer)
        # Calibrate
        m(*example_inputs)
        m = convert_pt2e(m)
        pt2_quant_output = m(*example_inputs)
        node_occurrence = {
            # input and output are using quantize_per_tensor and weight is using quantize_per_channel
            ns.call_function(torch.ops.quantized_decomposed.quantize_per_tensor): 3,
            ns.call_function(torch.ops.quantized_decomposed.dequantize_per_tensor): 3,
            ns.call_function(torch.ops.quantized_decomposed.quantize_per_channel): 2,
            ns.call_function(torch.ops.quantized_decomposed.dequantize_per_channel): 2,
        }
        self.checkGraphModuleNodes(m, expected_node_occurrence=node_occurrence)
        qconfig = default_per_channel_symmetric_qnnpack_qconfig
        qconfig_mapping = QConfigMapping().set_global(qconfig)
        backend_config = get_qnnpack_backend_config()
        m_copy = copy.deepcopy(m)
        m_fx = prepare_fx(
            m_copy, qconfig_mapping, example_inputs, backend_config=backend_config
        )
        m_fx = convert_to_reference_fx(m_fx, backend_config=backend_config)
        fx_quant_output = m_fx(*example_inputs)
        self.assertTrue(torch.allclose(fx_quant_output, pt2_quant_output))

    def test_qnnpack_quantizer_obs_sharing_ops(self):
        class M(torch.nn.Module):
            def __init__(self):
                super().__init__()
                self.conv = torch.nn.Conv2d(3, 3, 3)
                self.hardtanh = torch.nn.Hardtanh()
                self.adaptive_avg_pool2d = torch.nn.AdaptiveAvgPool2d((1, 1))

            def forward(self, x):
                x = self.conv(x)
                x = self.adaptive_avg_pool2d(x)
                x = self.hardtanh(x)
                x = torch.mean(x)
                return x

        import torch.ao.quantization._pt2e.quantizer.qnnpack_quantizer as qq

        quantizer = QNNPackQuantizer()
        operator_config = qq.get_symmetric_quantization_config(is_per_channel=True)
        quantizer.set_global(operator_config)
        m = M().eval()
        example_inputs = (torch.randn(1, 3, 5, 5),)

        # program capture
        m, guards = torchdynamo.export(
            m,
            *copy.deepcopy(example_inputs),
            aten_graph=True,
        )

        m = prepare_pt2e_quantizer(m, quantizer)
        m(*example_inputs)
        m = convert_pt2e(m)
        node_occurrence = {
            # input and output are using quantize_per_tensor and weight is using quantize_per_channel
            ns.call_function(torch.ops.quantized_decomposed.quantize_per_tensor): 5,
            ns.call_function(torch.ops.quantized_decomposed.dequantize_per_tensor): 5,
            ns.call_function(torch.ops.quantized_decomposed.quantize_per_channel): 1,
            ns.call_function(torch.ops.quantized_decomposed.dequantize_per_channel): 1,
        }
        node_list = [
            ns.call_function(torch.ops.quantized_decomposed.dequantize_per_tensor),
            ns.call_function(torch.ops.quantized_decomposed.dequantize_per_channel),
            ns.call_function(torch.ops.aten.convolution.default),
            ns.call_function(torch.ops.quantized_decomposed.quantize_per_tensor),
            ns.call_function(torch.ops.quantized_decomposed.dequantize_per_tensor),
            ns.call_function(torch.ops.aten.mean.dim),
            ns.call_function(torch.ops.quantized_decomposed.quantize_per_tensor),
            ns.call_function(torch.ops.quantized_decomposed.dequantize_per_tensor),
            ns.call_function(torch.ops.aten.hardtanh.default),
            ns.call_function(torch.ops.quantized_decomposed.quantize_per_tensor),
            ns.call_function(torch.ops.quantized_decomposed.dequantize_per_tensor),
            ns.call_function(torch.ops.aten.mean.default),
            ns.call_function(torch.ops.quantized_decomposed.quantize_per_tensor),
            ns.call_function(torch.ops.quantized_decomposed.dequantize_per_tensor),
        ]
        self.checkGraphModuleNodes(
            m, expected_node_list=node_list, expected_node_occurrence=node_occurrence
        )

    def test_prepare_qat_conv_bn_fusion(self):
        class M(torch.nn.Module):
            def __init__(self):
                super().__init__()
                self.conv = torch.nn.Conv2d(3, 3, 3)
                self.bn = torch.nn.BatchNorm2d(3)

            def forward(self, x):
                x = self.conv(x)
                x = self.bn(x)
                return x

        example_inputs = (torch.randn(1, 3, 5, 5),)
        self._verify_symmetric_qnnpack_qat_graph(M(), example_inputs, is_per_channel=False, has_relu=False)
        self._verify_symmetric_qnnpack_qat_graph(M(), example_inputs, is_per_channel=True, has_relu=False)

    def test_prepare_qat_conv_bn_fusion_constant_args(self):
        class M(torch.nn.Module):
            def __init__(self):
                super().__init__()
                self.conv = torch.nn.Conv2d(3, 3, 3, stride=(2, 2), padding=(4, 4))
                self.bn = torch.nn.BatchNorm2d(3)

            def forward(self, x):
                x = self.conv(x)
                x = self.bn(x)
                return x

        example_inputs = (torch.randn(1, 3, 5, 5),)
        # stride, padding, dilation, transposed, output_padding, groups
        conv_args = ((2, 2), (4, 4), (1, 1), False, (0, 0), 1)
        self._verify_symmetric_qnnpack_qat_graph(
            M(), example_inputs, is_per_channel=False, has_relu=False, expected_conv_constant_args=conv_args
        )
        self._verify_symmetric_qnnpack_qat_graph(
            M(), example_inputs, is_per_channel=True, has_relu=False, expected_conv_constant_args=conv_args
        )
        self._verify_symmetric_qnnpack_qat_numerics(M(), example_inputs, is_per_channel=False)
        self._verify_symmetric_qnnpack_qat_numerics(M(), example_inputs, is_per_channel=True)

    def test_prepare_qat_conv_bn_fusion_no_conv_bias(self):
        class M1(torch.nn.Module):
            """
            Single conv + BN with no conv bias.
            """
            def __init__(self):
                super().__init__()
                self.conv1 = torch.nn.Conv2d(3, 3, 3, bias=False)
                self.bn1 = torch.nn.BatchNorm2d(3)

            def forward(self, x):
                x = self.conv1(x)
                x = self.bn1(x)
                return x

        class M2(torch.nn.Module):
            """
            Mixed conv + BN with and without conv bias.
            """
            def __init__(self):
                super().__init__()
                self.conv1 = torch.nn.Conv2d(3, 3, 3, bias=False)
                self.bn1 = torch.nn.BatchNorm2d(3)
                self.conv2 = torch.nn.Conv2d(3, 3, 3, bias=True)
                self.bn2 = torch.nn.BatchNorm2d(3)

            def forward(self, x):
                x = self.conv1(x)
                x = self.bn1(x)
                x = self.conv2(x)
                x = self.bn2(x)
                return x

        example_inputs = (torch.randn(3, 3, 5, 5),)
        self._verify_symmetric_qnnpack_qat_graph(
            M1(), example_inputs, is_per_channel=False, has_relu=False, has_bias=False
        )
        self._verify_symmetric_qnnpack_qat_graph(
            M1(), example_inputs, is_per_channel=True, has_relu=False, has_bias=False
        )
        self._verify_symmetric_qnnpack_qat_numerics(M1(), example_inputs, is_per_channel=False)
        self._verify_symmetric_qnnpack_qat_numerics(M1(), example_inputs, is_per_channel=True)
        self._verify_symmetric_qnnpack_qat_numerics(M2(), example_inputs, is_per_channel=False)
        self._verify_symmetric_qnnpack_qat_numerics(M2(), example_inputs, is_per_channel=True)

    def test_prepare_qat_conv_bn_relu_fusion(self):
        class M(torch.nn.Module):
            def __init__(self):
                super().__init__()
                self.conv = torch.nn.Conv2d(3, 3, 3)
                self.bn = torch.nn.BatchNorm2d(3)
                self.relu = torch.nn.ReLU()

            def forward(self, x):
                x = self.conv(x)
                x = self.bn(x)
                x = self.relu(x)
                return x

        example_inputs = (torch.randn(1, 3, 5, 5),)
        self._verify_symmetric_qnnpack_qat_graph(M(), example_inputs, is_per_channel=False, has_relu=True)
        self._verify_symmetric_qnnpack_qat_graph(M(), example_inputs, is_per_channel=True, has_relu=True)

    def test_prepare_qat_conv_bn_fusion_getitem_placeholder(self):
        """
        Test this special case seen in resnet18:

          maxpool -> maxpool_getitem -> conv -> bn -> conv_bn_getitem

        We want the metadata to be copied from the `conv_bn_getitem` node, not `maxpool_getitem`.
        """
        class M(torch.nn.Module):
            def __init__(self):
                super().__init__()
                self.maxpool = torch.nn.MaxPool2d(kernel_size=1)
                self.conv = torch.nn.Conv2d(3, 3, 3)
                self.bn = torch.nn.BatchNorm2d(3)

            def forward(self, x):
                x = self.maxpool(x)
                x = self.conv(x)
                x = self.bn(x)
                return x

        def _get_getitem_nodes(m: torch.fx.GraphModule):
            """
            Return a 2-tuple of (maxpool_getitem_node, conv_bn_getitem_node) from the graph.
            """
            maxpool_getitem_node, conv_bn_getitem_node = None, None
            for node in m.graph.nodes:
                if node.target != operator.getitem:
                    continue
                if node.args[0].target == torch.ops.aten.max_pool2d_with_indices.default:
                    maxpool_getitem_node = node
                elif node.args[0].target == torch.ops.aten._native_batch_norm_legit.default:
                    conv_bn_getitem_node = node
                else:
                    raise ValueError("Unexpected getitem node ", node, node.args)
            assert maxpool_getitem_node is not None, "did not find maxpool getitem node, bad test setup"
            assert conv_bn_getitem_node is not None, "did not find conv bn getitem node, bad test setup"
            return (maxpool_getitem_node, conv_bn_getitem_node)

        # Program capture
        example_inputs = (torch.randn(1, 3, 5, 5),)
        m, guards = torchdynamo.export(
            M(),
            *copy.deepcopy(example_inputs),
            aten_graph=True,
        )
        m.graph.eliminate_dead_code()
        m.recompile()
        (_, original_conv_bn_getitem_node) = _get_getitem_nodes(m)

        # Prepare QAT
        import torch.ao.quantization._pt2e.quantizer.qnnpack_quantizer as qq
        quantizer = QNNPackQuantizer()
        quantizer.set_global(qq.get_symmetric_quantization_config(is_per_channel=False, is_qat=True))
        m = prepare_qat_pt2e_quantizer(m, quantizer)
        (maxpool_getitem_node, conv_bn_getitem_node) = _get_getitem_nodes(m)

        # Verify that the metadata was copied from `conv_bn_getitem`, not `maxpool_getitem`
        original_conv_bn_getitem_meta = original_conv_bn_getitem_node.meta["quantization_annotation"]
        maxpool_getitem_meta = maxpool_getitem_node.meta["quantization_annotation"]
        conv_bn_getitem_meta = conv_bn_getitem_node.meta["quantization_annotation"]
        self.assertEqual(conv_bn_getitem_meta, original_conv_bn_getitem_meta)
        self.assertNotEqual(conv_bn_getitem_meta, maxpool_getitem_meta)

    def _verify_symmetric_qnnpack_qat_graph(
        self,
        m: torch.fx.GraphModule,
        example_inputs: Tuple[Any, ...],
        is_per_channel: bool,
        has_relu: bool,
        has_bias: bool = True,
        expected_conv_constant_args: Optional[Tuple[Any, ...]] = None,
    ):
        """
        Verify that the graph module matches the fused QAT [conv - bn (- relu)] pattern
        with fake quantizes inserted into the correct places.
        # TODO: also verify that metadata is copied over to the new nodes.
        """
        import torch.ao.quantization._pt2e.quantizer.qnnpack_quantizer as qq
        quantizer = QNNPackQuantizer()
        quantizer.set_global(qq.get_symmetric_quantization_config(is_per_channel, is_qat=True))
        m, guards = torchdynamo.export(
            m,
            *copy.deepcopy(example_inputs),
            aten_graph=True,
            tracing_mode="real",
        )
        m = prepare_qat_pt2e_quantizer(m, quantizer)
        m(*example_inputs)

        # Verify: getitem output activation fake quantize
        output_node = list(m.graph.nodes)[-1]
        output_fq_node = output_node.args[0][0]
        self.assertTrue(output_fq_node.target.startswith("activation_post_process_"))
        output_fq_mod = getattr(m, output_fq_node.target)
        self.assertEqual(type(output_fq_mod), FusedMovingAvgObsFakeQuantize)
        self.assertEqual(type(output_fq_mod.activation_post_process), MovingAverageMinMaxObserver)
        self.assertEqual(output_fq_mod.dtype, torch.qint8)
        self.assertEqual(output_fq_mod.quant_min, -128)
        self.assertEqual(output_fq_mod.quant_max, 127)

        # Verify: getitem(bn, 0) or relu(getitem(bn, 0))
        if has_relu:
            relu_node = output_fq_node.args[0]
            getitem_node = relu_node.args[0]
            self.assertEqual(relu_node.target, torch.ops.aten.relu.default)
        else:
            relu_node = None
            getitem_node = output_fq_node.args[0]
        bn_node = getitem_node.args[0]
        self.assertEqual(getitem_node.target, operator.getitem)
        self.assertEqual(bn_node.target, torch.ops.aten._native_batch_norm_legit.default)

        # Verify: conv / scale_factor.reshape [+ bias.reshape]
        if has_bias:
            add_bias_node = bn_node.args[0]
            (div_scale_factor_node, bias_reshape_node) = add_bias_node.args
            self.assertEqual(add_bias_node.target, torch.ops.aten.add.Tensor)
            self.assertEqual(bias_reshape_node.target, torch.ops.aten.view.default)
        else:
            div_scale_factor_node = bn_node.args[0]
        (conv_node, scale_factor_reshape_node) = div_scale_factor_node.args
        self.assertEqual(div_scale_factor_node.target, torch.ops.aten.div.Tensor)
        self.assertEqual(conv_node.target, torch.ops.aten.convolution.default)
        self.assertEqual(scale_factor_reshape_node.target, torch.ops.aten.view.default)

        # Verify: conv constant args
        if expected_conv_constant_args is not None:
            assert len(expected_conv_constant_args) == 6, "wrong num conv args, bad test setup"
            for i in range(6):
                self.assertEqual(conv_node.args[i + 3], expected_conv_constant_args[i])

        # Verify: conv input activation fake quantize
        conv_input_fq_node = conv_node.args[0]
        conv_input_node = conv_input_fq_node.args[0]
        self.assertTrue(conv_input_fq_node.target.startswith("activation_post_process_"))
        conv_input_fq_mod = getattr(m, conv_input_fq_node.target)
        self.assertEqual(type(conv_input_fq_mod), FusedMovingAvgObsFakeQuantize)
        self.assertEqual(type(conv_input_fq_mod.activation_post_process), MovingAverageMinMaxObserver)
        self.assertEqual(conv_input_fq_mod.dtype, torch.qint8)
        self.assertEqual(conv_input_fq_mod.quant_min, -128)
        self.assertEqual(conv_input_fq_mod.quant_max, 127)
        self.assertTrue(conv_input_node.op, "placeholder")

        # Verify: conv weight fake quantize
        conv_weight_fq_node = conv_node.args[1]
        self.assertTrue(conv_weight_fq_node.target.startswith("activation_post_process_"))
        conv_weight_fq_mod = getattr(m, conv_weight_fq_node.target)
        if is_per_channel:
            expected_weight_observer_type = MovingAveragePerChannelMinMaxObserver
        else:
            expected_weight_observer_type = MovingAverageMinMaxObserver
        self.assertEqual(type(conv_weight_fq_mod), FusedMovingAvgObsFakeQuantize)
        self.assertEqual(type(conv_weight_fq_mod.activation_post_process), expected_weight_observer_type)
        self.assertEqual(conv_weight_fq_mod.dtype, torch.qint8)
        self.assertEqual(conv_weight_fq_mod.quant_min, -127)
        self.assertEqual(conv_weight_fq_mod.quant_max, 127)

        # Verify: conv(fq(input), fq(weight * scale_factor.reshape), zero_bias)
        zero_bias_node = conv_node.args[2]
        mul_weight_scale_factor_node = conv_weight_fq_node.args[0]
        (conv_weight_fq_node, scale_factor_reshape_node) = mul_weight_scale_factor_node.args
        if has_bias:
            self.assertEqual(zero_bias_node.target, torch.ops.aten.zeros_like.default)
        else:
            self.assertTrue(zero_bias_node is None)
        self.assertEqual(mul_weight_scale_factor_node.target, torch.ops.aten.mul.Tensor)
        self.assertEqual(scale_factor_reshape_node.target, torch.ops.aten.view.default)

        # Verify: scale_factor = bn_weight / sqrt(bn_running_var + eps)
        scale_factor_node = scale_factor_reshape_node.args[0]
        (bn_weight_node, sqrt_node) = scale_factor_node.args
        bn_running_var_add_node = sqrt_node.args[0]
        (bn_running_var_node, eps) = bn_running_var_add_node.args
        self.assertEqual(scale_factor_node.target, torch.ops.aten.div.Tensor)
        self.assertTrue("param_constant" in bn_weight_node.target)
        self.assertEqual(sqrt_node.target, torch.ops.aten.sqrt.default)
        self.assertEqual(bn_running_var_add_node.target, torch.ops.aten.add.Tensor)
        self.assertTrue("tensor_constant" in bn_running_var_node.target)
        self.assertEqual(eps, 1e-5)

    # TODO: merge these numerics tests with the graph tests above
    def test_prepare_qat_conv_bn_numerics(self):
        class M(torch.nn.Module):
            def __init__(self):
                super().__init__()
                self.conv = torch.nn.Conv2d(3, 3, 3)
                self.bn = torch.nn.BatchNorm2d(3)

            def forward(self, x):
                x = self.conv(x)
                x = self.bn(x)
                return x

        example_inputs = (torch.randn(1, 3, 5, 5),)
        self._verify_symmetric_qnnpack_qat_numerics(M(), example_inputs, is_per_channel=False)
        self._verify_symmetric_qnnpack_qat_numerics(M(), example_inputs, is_per_channel=True)

    def test_prepare_qat_conv_bn_relu_numerics(self):
        class M(torch.nn.Module):
            def __init__(self):
                super().__init__()
                self.conv = torch.nn.Conv2d(3, 3, 3)
                self.bn = torch.nn.BatchNorm2d(3)
                self.relu = torch.nn.ReLU()

            def forward(self, x):
                x = self.conv(x)
                x = self.bn(x)
                x = self.relu(x)
                return x

        example_inputs = (torch.randn(1, 3, 5, 5),)
        self._verify_symmetric_qnnpack_qat_numerics(M(), example_inputs, is_per_channel=False)
        self._verify_symmetric_qnnpack_qat_numerics(M(), example_inputs, is_per_channel=True)

    def _verify_symmetric_qnnpack_qat_numerics(
        self,
        model: torch.nn.Module,
        example_inputs: Tuple[Any, ...],
        is_per_channel: bool,
        verify_convert: bool = False,
    ):
        """
        Helper method to verify that the QAT numerics for PT2E quantization match those of
        FX graph mode quantization for symmetric qnnpack.
        """
        # PT2 export
        import torch.ao.quantization._pt2e.quantizer.qnnpack_quantizer as qq
        model_pt2e = copy.deepcopy(model)
        quantizer = QNNPackQuantizer()
        quantizer.set_global(qq.get_symmetric_quantization_config(is_per_channel=is_per_channel, is_qat=True))
        model_pt2e, guards = torchdynamo.export(
            model_pt2e,
            *copy.deepcopy(example_inputs),
            aten_graph=True,
        )
        model_pt2e = prepare_qat_pt2e_quantizer(model_pt2e, quantizer)
        after_prepare_result_pt2e = model_pt2e(*example_inputs)

        # FX
        # Note: In order to match the PT2E numerics exactly, we need to feed the
        # example inputs to the model once before calling prepare, since this is
        # what torchdynamo.export does. Otherwise, the BN running mean and variance
        # would diverge in the two flows and this test would fail. For more detail,
        # see https://github.com/pytorch/pytorch/issues/95900.
        model_fx = copy.deepcopy(model)
        model_fx(*example_inputs)
        if is_per_channel:
            default_qconfig = default_per_channel_symmetric_qnnpack_qat_qconfig
        else:
            default_qconfig = default_symmetric_qnnpack_qat_qconfig
        qconfig_mapping = QConfigMapping().set_global(default_qconfig)
        backend_config = get_qnnpack_backend_config()
        model_fx = prepare_qat_fx(model_fx, qconfig_mapping, example_inputs, backend_config=backend_config)
        after_prepare_result_fx = model_fx(*example_inputs)

        # Verify that numerics match
        self.assertEqual(after_prepare_result_pt2e, after_prepare_result_fx)

        if verify_convert:
            model_pt2e = convert_pt2e(model_pt2e)
            quant_result_pt2e = model_pt2e(*example_inputs)

            model_fx = _convert_to_reference_decomposed_fx(model_fx, backend_config=backend_config)
            quant_result_fx = model_fx(*example_inputs)
            self.assertEqual(after_prepare_result_pt2e, after_prepare_result_fx)


    def test_convert_qat_conv_bn_numerics(self):
        class M(torch.nn.Module):
            def __init__(self):
                super().__init__()
                self.conv = torch.nn.Conv2d(3, 3, 3)
                self.bn = torch.nn.BatchNorm2d(3)

            def forward(self, x):
                x = self.conv(x)
                x = self.bn(x)
                return x

        example_inputs = (torch.randn(1, 3, 5, 5),)
        self._verify_symmetric_qnnpack_qat_numerics(M(), example_inputs, is_per_channel=False)
        # TODO: enable in a separate PR
        # self._verify_symmetric_qnnpack_qat_numerics(M(), example_inputs, is_per_channel=True)

class TestQuantizePT2EModels(QuantizationTestCase):
    @skip_if_no_torchvision
    @skipIfNoQNNPACK
    def test_resnet18_with_quantizer_api(self):
        import torchvision

        with override_quantized_engine("qnnpack"):
            example_inputs = (torch.randn(1, 3, 224, 224),)
            m = torchvision.models.resnet18().eval()
            m_copy = copy.deepcopy(m)
            # program capture
            m, guards = torchdynamo.export(
                m,
                *copy.deepcopy(example_inputs),
                aten_graph=True,
            )

            before_fusion_result = m(*example_inputs)
            import torch.ao.quantization._pt2e.quantizer.qnnpack_quantizer as qq

            quantizer = QNNPackQuantizer()
            operator_config = qq.get_symmetric_quantization_config(is_per_channel=True)
            quantizer.set_global(operator_config)
            m = prepare_pt2e_quantizer(m, quantizer)
            # checking that we inserted observers correctly for maxpool operator (input and
            # output share observer instance)
            self.assertEqual(
                id(m.activation_post_process_3), id(m.activation_post_process_2)
            )
            after_prepare_result = m(*example_inputs)
            m = convert_pt2e(m)

            after_quant_result = m(*example_inputs)

            # comparing with existing fx graph mode quantization reference flow
            qconfig = default_per_channel_symmetric_qnnpack_qconfig
            qconfig_mapping = QConfigMapping().set_global(qconfig)
            backend_config = get_qnnpack_backend_config()
            m_fx = prepare_fx(
                m_copy, qconfig_mapping, example_inputs, backend_config=backend_config
            )
            after_prepare_result_fx = m_fx(*example_inputs)
            m_fx = convert_to_reference_fx(m_fx, backend_config=backend_config)

            after_quant_result_fx = m_fx(*example_inputs)

            # the result matches exactly after prepare
            # Note: this currently will always be true since we are inserting observers
            # the check becomes useful when we add qat examples
            # but we can still manully inspect the printed observers to make sure
            # it matches
            self.assertEqual(after_prepare_result, after_prepare_result_fx)
            self.assertEqual(
                compute_sqnr(after_prepare_result, after_prepare_result_fx),
                torch.tensor(float("inf")),
            )
            # there are slight differences after convert due to different implementations
            # of quant/dequant
            self.assertTrue(
                torch.max(after_quant_result - after_quant_result_fx) < 1e-1
            )
            self.assertTrue(
                compute_sqnr(after_quant_result, after_quant_result_fx) > 35
            )


@skipIfNoDynamoSupport
class TestX86InductorQuantizePT2E(QuantizationTestCase):
    @skipIfNoX86
    def test_conv2d_with_quantizer_api(self):
        class Mod(torch.nn.Module):
            def __init__(self, ) -> None:
                super().__init__()
                self.conv = nn.Conv2d(3, 6, (2, 2), stride=(1, 1), padding=(1, 1))

            def forward(self, x):
                return self.conv(x)

        with override_quantized_engine("x86"):
            with torch.no_grad():
                m = Mod().eval()
                m_copy = copy.deepcopy(m)
                example_inputs = (torch.randn(2, 3, 16, 16),)
                # program capture
                m, guards = torchdynamo.export(
                    m,
                    *copy.deepcopy(example_inputs),
                    aten_graph=True,
                )

                before_fusion_result = m(*example_inputs)
                import torch.ao.quantization._pt2e.quantizer.x86_inductor_quantizer as xiq
                quantizer = X86InductorQuantizer()
                operator_config = xiq.get_default_x86_inductor_quantization_config()
                quantizer.set_global(operator_config)
                # Insert Observer
                m = prepare_pt2e_quantizer(m, quantizer)
                after_prepare_result = m(*example_inputs)
                m = convert_pt2e(m)
                node_occurrence = {
                    # one for input and weight of the conv, one for output for the conv
                    ns.call_function(torch.ops.quantized_decomposed.quantize_per_tensor): 2,
                    ns.call_function(torch.ops.quantized_decomposed.dequantize_per_tensor): 2,
                    ns.call_function(torch.ops.quantized_decomposed.quantize_per_channel): 1,
                    ns.call_function(torch.ops.quantized_decomposed.dequantize_per_channel): 1,
                }
                node_list = [
                    ns.call_function(torch.ops.quantized_decomposed.quantize_per_tensor),
                    ns.call_function(torch.ops.quantized_decomposed.dequantize_per_tensor),
                    ns.call_function(torch.ops.aten.convolution.default),
                    ns.call_function(torch.ops.quantized_decomposed.quantize_per_tensor),
                    ns.call_function(torch.ops.quantized_decomposed.dequantize_per_tensor),
                ]
                self.checkGraphModuleNodes(m,
                                           expected_node_occurrence=node_occurrence,
                                           expected_node_list=node_list)<|MERGE_RESOLUTION|>--- conflicted
+++ resolved
@@ -133,37 +133,11 @@
 
         class BackendAQuantizer(Quantizer):
             def annotate(self, model: torch.fx.GraphModule) -> torch.fx.GraphModule:
-<<<<<<< HEAD
-                _DEFAULT_TARGET_DTYPE_INFO = {
-                    "input_act_obs_or_fq_ctr": observer.PlaceholderObserver.with_args(
-                        dtype=torch.float
-                    ),
-                    "output_act_obs_or_fq_ctr": observer.PlaceholderObserver.with_args(
-                        dtype=torch.float
-                    ),
-                }
-                for node in model.graph.nodes:
-                    node.meta["target_dtype_info"] = copy.deepcopy(
-                        _DEFAULT_TARGET_DTYPE_INFO
-                    )
-=======
->>>>>>> bb62a373
                 for node in model.graph.nodes:
                     if (
                         node.op == "call_function"
                         and node.target == torch.ops.aten.convolution.default
                     ):
-<<<<<<< HEAD
-                        node.meta["target_dtype_info"] = {
-                            "input_act_obs_or_fq_ctr": observer.default_observer,
-                            "weight_obs_or_fq_ctr": observer.default_weight_observer,
-                            "bias_obs_or_fq_ctr": observer.PlaceholderObserver.with_args(
-                                dtype=torch.float
-                            ),
-                            "weight_index": 1,
-                            "bias_index": 2,
-                        }
-=======
                         input_act = node.args[0]
                         assert isinstance(input_act, Node)
                         weight = node.args[1]
@@ -179,7 +153,6 @@
                             output_qspec=observer.default_observer,
                             _annotated=True,
                         )
->>>>>>> bb62a373
                     if (
                         node.op == "call_function"
                         and node.target == operator.getitem
@@ -187,17 +160,6 @@
                     ):
                         getitem_node = node
                         maxpool_node = getitem_node.args[0]
-<<<<<<< HEAD
-                        maxpool_node.meta["target_dtype_info"] = {
-                            "input_act_obs_or_fq_ctr": observer.default_observer,
-                            "_annotated": True,
-                        }
-                        getitem_node.meta["target_dtype_info"] = {
-                            "output_act_obs_or_fq_ctr": observer.default_observer,
-                            "input_output_share_observers": True,
-                            "_annotated": True,
-                        }
-=======
                         input_act = maxpool_node.args[0]
                         assert isinstance(input_act, Node)
                         maxpool_node.meta["quantization_annotation"] = QuantizationAnnotation(
@@ -211,7 +173,6 @@
                             _input_output_share_observers=True,
                             _annotated=True,
                         )
->>>>>>> bb62a373
 
             def validate(self, model: torch.fx.GraphModule) -> None:
                 pass
