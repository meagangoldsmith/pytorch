--- conflicted
+++ resolved
@@ -194,14 +194,10 @@
     "test_views6_dynamic_shapes": TestFailure(("cpu",)),
     "test_view_detach_dynamic_shapes": TestFailure(("cpu", "cuda")),
     "test_view_on_aliased_dynamic_shapes": TestFailure(("cpu", "cuda")),
-<<<<<<< HEAD
     "test_linear_float64_dynamic_shapes": TestFailure("cpu"),
-=======
-    "test_linear_float64_dynamic_shapes": TestFailure(("cpu")),
     "test_adaptive_avg_pool_with_output_size_0_dynamic_shapes": TestFailure(
         ("cpu", "cuda")
     ),
->>>>>>> abc1cadd
     #
     # Tests not using 'common' or directly calling 'assertEqual':
     #
