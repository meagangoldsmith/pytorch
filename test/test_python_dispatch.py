# Owner(s): ["module: __torch_dispatch__"]

import tempfile
import torch
from copy import deepcopy
from torch.library import Library, impl, fallthrough_kernel
from torch.fx.experimental.proxy_tensor import ShapeEnv
from torch import SymInt
from torch._subclasses.fake_tensor import FakeTensorMode
from torch.cuda.jiterator import _create_jit_fn
import unittest
from torch.testing._internal.common_utils import *  # noqa: F403
from torch.utils._mode_utils import no_dispatch, all_same_mode
from torch.testing._internal.logging_tensor import LoggingTensor, LoggingTensorReentrant, LoggingTensorMode, \
    log_input, capture_logs, capture_logs_with_logging_tensor_mode
from torch.utils._pytree import tree_map, tree_map_only
from torch.utils._python_dispatch import TorchDispatchMode, _get_current_dispatch_mode, _get_current_dispatch_mode_stack
from torch._custom_op.functional import register_functional_op
import torch.utils._pytree as pytree
from torch.fx.experimental.proxy_tensor import make_fx

import logging
import sys
import torch._dynamo


class TestDispatcherPythonBindings(TestCase):
    def test_call_boxed(self) -> None:
        sin = torch._C._dispatch_find_schema_or_throw("aten::sin", "")
        x = torch.randn(3)
        y = torch._C._dispatch_call_boxed(sin, x)
        self.assertEqual(y, x.sin())


class TestPythonRegistration(TestCase):
    test_ns = '_test_python_registration'

    def tearDown(self):
        if hasattr(torch.ops, self.test_ns):
            del torch.ops._test_python_registration

    def test_override_aten_ops_with_multiple_libraries(self) -> None:
        x = torch.tensor([1, 2])
        my_lib1 = Library("aten", "IMPL")
        my_lib2 = Library("aten", "IMPL")

        # Example 1
        def my_neg(*args, **kwargs):
            return args[0]._neg_view()

        # Now we are secretly making the operator a view op so autograd needs to know how
        # to handle it
        my_lib1.impl('neg', my_neg, "AutogradCPU")

        self.assertTrue(torch.neg(x).is_neg())

        # RuntimeError: impl("aten::neg", ...):
        # Explicitly provided namespace (aten) in operator name does not match ...
        with self.assertRaisesRegex(RuntimeError, "operator name does not match namespace"):
            my_lib3 = Library("foo", "DEF")
            my_lib3.define("neg(Tensor self) -> Tensor")
            my_lib3.impl(torch.ops.aten.neg.default, my_neg, "AutogradCPU")
            del my_lib3

        # Example 2
        def my_mul(*args, **kwargs):
            return torch.zeros_like(args[0])

        # torch.ops.aten.mul.Tensor
        my_lib2.impl("aten::mul.Tensor", my_mul, "ZeroTensor")

        y = torch._efficientzerotensor(2)
        self.assertFalse(torch.mul(x, y)._is_zerotensor())

        # Assert that a user can't override the behavior of a (ns, op, dispatch_key)
        # combination if someone overrided the behavior for the same before them
        with self.assertRaisesRegex(RuntimeError, 'already a kernel registered from python'):
            my_lib2.impl(torch.ops.aten.mul.Tensor, my_mul, "ZeroTensor")

        del my_lib1

        # Validate that lib2 is not affected by removing lib1
        self.assertFalse(torch.mul(x, y)._is_zerotensor())

        del my_lib2

        # Validate that the old behavior is restored for neg and mul
        self.assertFalse(torch.neg(x).is_neg())
        self.assertTrue(torch.mul(x, y)._is_zerotensor())

    def test_error_if_fn_not_callable(self):
        with self.assertRaisesRegex(TypeError, "Input function is required to be a callable"):
            my_lib = Library("aten", "IMPL")
            my_lib.impl(torch.ops.aten.neg.default, [], "AutogradCPU")

    def test_finalizer(self):
        impls_refcnt = sys.getrefcount(torch.library._impls)
        lib = Library(self.test_ns, "FRAGMENT")
        lib.define("foo123(Tensor x) -> Tensor")

        # 1 for `lib`, 1 for sys.getrefcount
        self.assertEqual(sys.getrefcount(lib), 2)
        # We gained an additional reference that gets cleared when the finalizer runs
        self.assertEqual(sys.getrefcount(torch.library._impls), impls_refcnt + 1)
        # 1 for `lib`
        # 1 for the finalizer
        # 1 for sys.getrefcount
        self.assertEqual(sys.getrefcount(lib._op_impls), 3)

        def foo123(x):
            pass

        lib.impl(f"{self.test_ns}::foo123", foo123, "CPU")
        key = f'{self.test_ns}/foo123/CPU'
        self.assertTrue(key in torch.library._impls)

        saved_op_impls = lib._op_impls

        # del will definitely work if the following passes
        self.assertEqual(sys.getrefcount(lib), 2)
        del lib

        # 1 for saved_op_impls
        # 1 for sys.getrefcount
        # This function should be the last user of lib._op_impls:
        # - lib should not have a reference anymore (it was del'ed)
        # - lib's finalizer should not have a reference anymore
        self.assertEqual(sys.getrefcount(saved_op_impls), 2)

        self.assertTrue(key not in torch.library._impls)

        # lib's finalizer should not have a reference anymore
        self.assertEqual(sys.getrefcount(torch.library._impls), impls_refcnt)

    def test_override_cpu_sum(self) -> None:
        # Example 1
        run = [False]

        def my_sum(*args, **kwargs):
            run[0] = True
            return args[0].clone()

        my_lib1 = Library("aten", "IMPL")
        my_lib1.impl('aten::sum', my_sum, "CPU")
        x = torch.tensor([1, 2])
        self.assertEqual(torch.sum(x), x)
        self.assertTrue(run[0])
        del my_lib1
        # Validate that the old behavior is restored for sum
        self.assertEqual(torch.sum(x), torch.tensor(3))

    def test_override_cuda_with_jiterator(self) -> None:
        def override_where_cuda() -> None:
            # Example 1: Invert the behavior of where's condition input
            not_where_code_string = '''
            template <typename T> T inverted_where(bool cond, T a, T b){
                return !cond ? a : b;
            }
            '''
            jitted_where = _create_jit_fn(not_where_code_string)

            CALLED = [False]

            def inverted_where(*args, **kwargs):
                CALLED[0] = True
                return jitted_where(*args, **kwargs)

            # overriding where's cuda kernel with Jiterator generated kernel
            my_lib = Library("aten", "IMPL")
            my_lib.impl('aten::where.self', inverted_where, "CUDA")

            device = 'cuda'
            cond = torch.tensor([True, True, False], device=device, dtype=torch.bool)
            x = torch.tensor([1, 2, 3], device=device)
            y = torch.tensor([-1, -2, -3], device=device)

            self.assertEqual(torch.where(cond, x, y), torch.tensor([-1, -2, 3]))
            self.assertTrue(CALLED[0])
            del my_lib

            # behavior restored after deregistration
            self.assertEqual(torch.where(cond, x, y), torch.tensor([1, 2, -3]))

        def override_gelu_cuda() -> None:
            # Example 2: Use relu to approximate gelu for faster compute
            fastest_gelu_code_string = '''
            template <typename T> T fast_gelu(T a){
                return a > 0 ? a : 0;
            }
            '''
            jitted_gelu = _create_jit_fn(fastest_gelu_code_string)

            CALLED = [False]

            def fast_gelu(*args, **kwargs):
                CALLED[0] = True
                return jitted_gelu(*args, **kwargs)

            # overriding gelu's cuda kernel with Jiterator generated relu kernel
            my_lib = Library("aten", "IMPL")
            my_lib.impl('aten::gelu', fast_gelu, "CUDA")

            x = torch.rand([3, 3], device='cuda', dtype=torch.float)
            self.assertEqual(torch.nn.functional.gelu(x), torch.nn.functional.relu(x))
            self.assertTrue(CALLED[0])
            del my_lib

            # behavior restored after deregistration
            self.assertNotEqual(torch.nn.functional.gelu(x), torch.nn.functional.relu(x))

        def override_exp_cuda() -> None:
            # Example 3: Preventing exp from exploding for float16
            clipped_exp_code_string = '''
            template <typename T> T clipped_exp(T a){
                return a > T(10.0) ? T(22026.4657948) : exp(a);
            }
            '''
            jitted_exp = _create_jit_fn(clipped_exp_code_string)

            CALLED = [False]

            def clipped_exp(*args, **kwargs):
                CALLED[0] = True
                return jitted_exp(*args, **kwargs)

            # overriding exp's cuda kernel with clipped_exp kernel
            my_lib = Library("aten", "IMPL")
            my_lib.impl('aten::exp', clipped_exp, "CUDA")

            x = torch.tensor([0.0, 100.0], device='cuda', dtype=torch.float16)
            self.assertEqual(torch.exp(x), torch.tensor([1.0, 22026.4657948], dtype=torch.float16))
            self.assertTrue(CALLED[0])
            del my_lib

            # behavior restored after deregistration
            self.assertEqual(torch.exp(x), torch.tensor([1.0, torch.inf], dtype=torch.float16))

        def override_add_cuda() -> None:
            # Example 4: simulate a hardware bug, where the adder is always off by 1
            buggy_add_code_string = '''
            template <typename T> T buggy_add(T a, T b){
                return a + b + T(1);
            }
            '''
            jitted_add = _create_jit_fn(buggy_add_code_string)

            CALLED = [False]

            def buggy_add(*args, **kwargs):
                CALLED[0] = True
                return jitted_add(*args, **kwargs)

            my_lib = Library("aten", "IMPL")
            my_lib.impl('aten::add.Tensor', buggy_add, "CUDA")

            x_cpu = torch.rand([3, 3], device='cpu')
            y_cpu = torch.rand([3], device='cpu')

            x_cuda = x_cpu.cuda()
            y_cuda = y_cpu.cuda()

            self.assertEqual(x_cuda + y_cuda, x_cpu + y_cpu + 1)
            self.assertTrue(CALLED[0])
            del my_lib

            # behavior restored after deregistration
            self.assertEqual(x_cuda + y_cuda, x_cpu + y_cpu)

        if torch.cuda.is_available() and not TEST_WITH_ROCM:
            override_where_cuda()
            override_gelu_cuda()
            override_exp_cuda()
            override_add_cuda()

    def test_extend_library_with_dispatch_key_arg(self):
        def my_sum(*args, **kwargs):
            return args[0].clone()
        my_lib1 = Library("aten", "IMPL", dispatch_key="CPU")

        # RuntimeError: Explicitly provided dispatch key (Conjugate) is
        # inconsistent with the dispatch key of the enclosing TORCH_LIBRARY_IMPL block
        with self.assertRaisesRegex(RuntimeError, "inconsistent with the dispatch key"):
            my_lib1.impl('sum', my_sum, "Conjugate")
        my_lib1.impl('aten::sum', my_sum)
        x = torch.tensor([1, 2])
        self.assertEqual(torch.sum(x), x)
        del my_lib1

    def test_create_new_library(self) -> None:
        my_lib1 = Library(self.test_ns, "DEF")

        my_lib1.define("sum(Tensor self) -> Tensor")

        # Example 1
        @torch.library.impl(my_lib1, "sum", "CPU")
        def my_sum(*args, **kwargs):
            return args[0].clone()

        x = torch.tensor([1, 2])
        op = getattr(torch.ops, self.test_ns).sum
        self.assertEqual(op(x), x)

        my_lib2 = Library(self.test_ns, "IMPL")

        # Example 2
        @torch.library.impl(my_lib2, op.default, "ZeroTensor")
        def my_sum_zt(*args, **kwargs):
            if args[0]._is_zerotensor():
                return torch._efficientzerotensor(args[0].shape)
            else:
                return args[0].clone()

        y = torch._efficientzerotensor(3)
        self.assertTrue(op(y)._is_zerotensor())
        self.assertEqual(op(x), x)

        del my_lib2
        del my_lib1

    def test_create_new_library_fragment_no_existing(self):
        my_lib = Library(self.test_ns, "FRAGMENT")

        my_lib.define("sum2(Tensor self) -> Tensor")

        @torch.library.impl(my_lib, "sum2", "CPU")
        def my_sum(*args, **kwargs):
            return args[0]

        x = torch.tensor([1, 2])
        self.assertEqual(getattr(torch.ops, self.test_ns).sum2(x), x)

        del my_lib

    def test_create_new_library_fragment_with_existing(self):
        my_lib1 = Library(self.test_ns, "DEF")

        # Create a fragment
        my_lib2 = Library(self.test_ns, "FRAGMENT")

        my_lib2.define("sum4(Tensor self) -> Tensor")

        @torch.library.impl(my_lib2, "sum4", "CPU")
        def my_sum4(*args, **kwargs):
            return args[0]

        x = torch.tensor([1, 2])
        self.assertEqual(getattr(torch.ops, self.test_ns).sum4(x), x)

        # Create another fragment
        my_lib3 = Library(self.test_ns, "FRAGMENT")

        my_lib3.define("sum3(Tensor self) -> Tensor")

        @torch.library.impl(my_lib3, "sum3", "CPU")
        def my_sum3(*args, **kwargs):
            return args[0]

        x = torch.tensor([1, 2])
        self.assertEqual(getattr(torch.ops, self.test_ns).sum3(x), x)

        del my_lib1
        del my_lib2
        del my_lib3

    @unittest.skipIf(IS_WINDOWS, "Skipped under Windows")
    def test_alias_analysis(self):
        def test_helper(alias_analysis=""):
            my_lib1 = Library(self.test_ns, "DEF")

            called = [0]

            @torch.library.define(my_lib1, "_op() -> None", alias_analysis=alias_analysis)
            def _op(*args, **kwargs):
                called[0] += 1

            @torch.jit.script
            def _test():
                torch.ops._test_python_registration._op()

            assert "_test_python_registration::_op" in str(_test.graph)

        with self.assertRaises(AssertionError):
            test_helper("")  # alias_analysis="FROM_SCHEMA"

        test_helper("CONSERVATIVE")

    def test_error_for_unsupported_ns_or_kind(self) -> None:
        with self.assertRaisesRegex(ValueError, "Unsupported kind"):
            my_lib1 = Library("myns", "BLA")

        for kind in ('DEF', 'FRAGMENT'):
            with self.assertRaisesRegex(ValueError, "reserved namespace"):
                my_lib1 = Library("prim", kind)

    def test_returning_symint(self) -> None:
        shape_env = ShapeEnv()
        fake_tensor_mode = FakeTensorMode(shape_env=shape_env)

        ft = fake_tensor_mode.from_tensor(torch.rand(2, 3))

        s0, s1 = ft.shape

        tlib = Library(self.test_ns, "DEF")
        tlib.define("sqsum(SymInt a, SymInt b) -> SymInt")

        @impl(tlib, "sqsum", "CompositeExplicitAutograd")
        def sqsum(a: SymInt, b: SymInt):
            return a * a + b * b

        out = getattr(torch.ops, self.test_ns).sqsum.default(s0, s1)
        out_val = shape_env.evaluate_expr(out.node.expr)
        self.assertEqual(out_val, 13)

    def test_register_functional_op_error_cases(self):
        lib = Library(self.test_ns, "FRAGMENT")
        with self.assertRaisesRegex(TypeError, "instance of OpOverload"):
            register_functional_op(lib, "abs", torch.ops.aten.abs_)
        with self.assertRaisesRegex(RuntimeError, "Expected op to be mutable"):
            register_functional_op(lib, "abs", torch.ops.aten.abs_.default)
        with self.assertRaisesRegex(RuntimeError, "Expected op to be mutable"):
            register_functional_op(lib, "abs", torch.ops.aten.abs.out)

        schemas = [
            'foo(Tensor x, Tensor(a!)? y) -> ()',
            'foo(Tensor x, Tensor(a!)[] y) -> ()',
            'foo(Tensor x, Tensor(a!) y, Tensor(b) z) -> Tensor(b)',
            'foo(Tensor x, Tensor(a!) y) -> (Tensor, Tensor(a))',
        ]
        del lib

        for schema in schemas:
            lib = Library(self.test_ns, "FRAGMENT")
            try:
                lib.define(schema)
                with self.assertRaisesRegex(RuntimeError, "NYI"):
                    register_functional_op(
                        lib,
                        "foo_functional",
                        getattr(torch.ops, self.test_ns).foo.default)
            finally:
                del lib
                delattr(torch.ops, self.test_ns)

    def _check_is_functional_variant(self, mutable_op, functional_op, args):
        # functional op should not mutate
        cloned_args = pytree.tree_map_only(torch.Tensor, torch.clone, args)
        functional_result = functional_op(*cloned_args)
        self.assertEqual(cloned_args, args)

        # check functional_result includes mutable_result
        mutable_result = mutable_op(*cloned_args)
        if mutable_result is None:
            flat_mutable_result = []
        else:
            flat_mutable_result, _ = pytree.tree_flatten(mutable_result)
        flat_functional_result, _ = pytree.tree_flatten(functional_result)
        assert len(flat_functional_result) > len(flat_mutable_result)
        self.assertEqual(flat_functional_result[:len(flat_mutable_result)], flat_mutable_result)

        # check rest of functional_result is the mutated args
        mutated_args = [maybe_mutated_arg for maybe_mutated_arg, arg in zip(cloned_args, args)
                        if not torch.allclose(maybe_mutated_arg, arg)]
        self.assertEqual(flat_functional_result[len(flat_mutable_result):], mutated_args)

        # check that functionalization kernel was indeed registered
        def fn(*args):
            cloned_args = pytree.tree_map_only(torch.Tensor, torch.clone, args)
            mutable_op(*cloned_args)
            return cloned_args

        gm = make_fx(torch.func.functionalize(fn))(*args)
        has_functional_op = False
        for node in gm.graph.nodes:
            self.assertFalse(node.target is mutable_op)
            if node.target is functional_op:
                has_functional_op = True
        self.assertTrue(has_functional_op)

    def test_register_functional_op_no_returns(self):
        lib = Library(self.test_ns, 'FRAGMENT')
        lib.define('foo(Tensor x, Tensor(a!) y, Tensor z, Tensor(b!) w) -> ()')

        def foo_impl(x, y, z, w):
            y.fill_(3.14)
            w.fill_(2.71)

        lib.impl('foo', foo_impl, 'CPU')
        register_functional_op(
            lib,
            'foo_functional',
            getattr(torch.ops, self.test_ns).foo.default)
        x = torch.randn([])
        y = torch.randn([])
        z = torch.randn([])
        w = torch.randn([])
        self._check_is_functional_variant(
            getattr(torch.ops, self.test_ns).foo.default,
            getattr(torch.ops, self.test_ns).foo_functional.default, (x, y, z, w))

    def test_register_functional_op_one_return(self):
        lib = Library(self.test_ns, 'FRAGMENT')
        lib.define('foo(Tensor x, Tensor(a!) y, Tensor(c!) z, Tensor(b!) w) -> Tensor')

        def foo_impl(x, y, z, w):
            y.fill_(3.14)
            w.fill_(2.71)
            z.fill_(0.99)
            return x.clone()

        lib.impl('foo', foo_impl, 'CPU')
        register_functional_op(
            lib,
            "foo_functional",
            getattr(torch.ops, self.test_ns).foo.default)
        x = torch.randn([])
        y = torch.randn([])
        z = torch.randn([])
        w = torch.randn([])
        self._check_is_functional_variant(
            getattr(torch.ops, self.test_ns).foo.default,
            getattr(torch.ops, self.test_ns).foo_functional.default, (x, y, z, w))

    def test_register_functional_op_multiple_returns(self):
        lib = Library(self.test_ns, 'FRAGMENT')
        lib.define('foo(Tensor x, Tensor(a!) y, Tensor z, Tensor(b!) w) -> (Tensor, Tensor)')

        def foo_impl(x, y, z, w):
            y.fill_(3.14)
            w.fill_(2.71)
            return x.clone(), z.clone()

        lib.impl('foo', foo_impl, 'CPU')
        register_functional_op(
            lib,
            'foo_functional',
            getattr(torch.ops, self.test_ns).foo.default)

        x = torch.randn([])
        y = torch.randn([])
        z = torch.randn([])
        w = torch.randn([])
        self._check_is_functional_variant(
            getattr(torch.ops, self.test_ns).foo.default,
            getattr(torch.ops, self.test_ns).foo_functional.default, (x, y, z, w))

    def test_register_fallthrough(self):
        try:
            my_lib = Library('aten', 'IMPL')
            my_lib.impl("mm", fallthrough_kernel, "AutocastCPU")

            a = torch.randn(2, 3, device='cpu', dtype=torch.float32)
            b = torch.randn(3, 2, device='cpu', dtype=torch.float32)
            with torch.autocast(device_type="cpu", dtype=torch.bfloat16):
                # dtype for mm should be float32 since we registered a fallthrough
                self.assertEqual(torch.mm(a, b).dtype, torch.float32)
                # ops that don't have a fallthrough registered should not be affected
                self.assertEqual(torch.matmul(a, b).dtype, torch.bfloat16)
        finally:
            del my_lib

<<<<<<< HEAD
=======
        with torch.autocast(device_type="cpu", dtype=torch.bfloat16):
            # default behavior should have been restored
            self.assertEqual(torch.mm(a, b).dtype, torch.bfloat16)


>>>>>>> 1cc00262
class TestPythonDispatch(TestCase):
    def test_basic(self) -> None:
        with capture_logs() as logs:
            x = LoggingTensor(torch.tensor([3.0]), requires_grad=True)
            log_input("x", x)
            y = x * x
            saved_x = y.grad_fn._saved_self
            grad_y = LoggingTensor(torch.tensor([1.0]))
            log_input("grad_y", grad_y)
            g, = torch.autograd.grad((y,), (x,), (grad_y,))

        self.assertEqual(g.elem, torch.tensor([6.0]))
        with torch.no_grad():
            self.assertEqual(saved_x, x)
            self.assertEqual(saved_x._version, x._version)
            x.add_(2)
            self.assertEqual(saved_x, x)
            # TODO: figure out why broken
            # self.assertEqual(saved_x._version, x._version)
        self.assertExpectedInline('\n'.join(logs), '''\
$0: f32[1] = input('x')
$1: f32[1] = torch._ops.aten.mul.Tensor($0, $0)
$2: f32[1] = input('grad_y')
True = torch._ops.aten.is_same_size.default($1, $2)
$3: f32[1] = torch._ops.aten.mul.Tensor($2, $0)
$4: f32[1] = torch._ops.aten.mul.Tensor($2, $0)
$5: f32[1] = torch._ops.aten.add.Tensor($4, $3)''')

    def test_out(self) -> None:
        with capture_logs() as logs:
            x = LoggingTensor(torch.ones(1))
            y = LoggingTensor(torch.zeros(1))
            log_input("x", x)
            log_input("y", y)
            torch.abs(x, out=y)

        self.assertEqual(y.elem, torch.ones(1))
        # TODO: arguably this shouldn't pass and we should complain
        # that out isn't a kwarg
        self.assertExpectedInline('\n'.join(logs), '''\
$0: f32[1] = input('x')
$1: f32[1] = input('y')
$2: f32[1] = torch._ops.aten.abs.out($0, out=$1)''')

    def test_kwarg_only(self) -> None:
        with capture_logs() as logs:
            x = LoggingTensor(torch.ones(1))
            y = LoggingTensor(torch.ones(1, 1))
            z = LoggingTensor(torch.ones(1))
            log_input("x", x)
            log_input("y", y)
            log_input("z", z)
            torch.addmv(x, y, z)
            torch.addmv(x, y, z, beta=1)
            torch.addmv(x, y, z, beta=2)
            torch.addmv(x, y, z, alpha=2)
            torch.addmv(x, y, z, beta=2, alpha=2)

        # The expectation is that beta/alpha don't show up when they're
        # defaulted.  This is even if the user explicitly specified it.
        self.assertExpectedInline('\n'.join(logs), '''\
$0: f32[1] = input('x')
$1: f32[1, 1] = input('y')
$2: f32[1] = input('z')
$3: f32[1] = torch._ops.aten.addmv.default($0, $1, $2)
$4: f32[1] = torch._ops.aten.addmv.default($0, $1, $2)
$5: f32[1] = torch._ops.aten.addmv.default($0, $1, $2, beta=2)
$6: f32[1] = torch._ops.aten.addmv.default($0, $1, $2, alpha=2)
$7: f32[1] = torch._ops.aten.addmv.default($0, $1, $2, beta=2, alpha=2)''')

    def test_kwarg_only_and_positional_default(self) -> None:
        with capture_logs() as logs:
            x = LoggingTensor(torch.ones(1))
            log_input("x", x)
            torch.ops.aten._foobar(x)
            torch.ops.aten._foobar(x, False)
            torch.ops.aten._foobar(x, arg3=False)
            torch.ops.aten._foobar(x, False, arg3=False)

        # What we are testing here is that we omit arg2
        # if it is defaulted, even if a kwarg is set
        self.assertExpectedInline('\n'.join(logs), '''\
$0: f32[1] = input('x')
$1: f32[1] = torch._ops.aten._foobar.default($0)
$2: f32[1] = torch._ops.aten._foobar.default($0, False)
$3: f32[1] = torch._ops.aten._foobar.default($0, arg3=False)
$4: f32[1] = torch._ops.aten._foobar.default($0, False, arg3=False)''')

    def test_produce_real_type(self) -> None:
        with capture_logs() as logs:
            x = LoggingTensor(torch.ones(2, 2))
            log_input("x", x)
            x.to(dtype=torch.double)  # non-optional dtype
            torch.cumprod(x, 0, dtype=torch.double)  # optional dtype
            x[:, 1].contiguous(memory_format=torch.contiguous_format)  # optional memory format
            # There doesn't appear to be any layout signatures which are
            # triggerable using tensor subclasses (need to use a mode)

        self.assertExpectedInline('\n'.join(logs), '''\
$0: f32[2, 2] = input('x')
$1: f64[2, 2] = torch._ops.aten._to_copy.default($0, dtype=torch.float64)
$2: f64[2, 2] = torch._ops.aten.cumprod.default($0, 0, dtype=torch.float64)
$3: f32[2, 2] = torch._ops.aten.slice.Tensor($0, 0, 0, 9223372036854775807)
$4: f32[2] = torch._ops.aten.select.int($3, 1, 1)
$5: f32[2] = torch._ops.aten.clone.default($4, memory_format=torch.contiguous_format)''')

    def test_optional_tensor_list(self) -> None:
        def weird(xs):
            print("woof")
            return torch.empty(())

        my_lib = Library("my_lib", "DEF")
        my_lib.define("weird(Tensor?[] self) -> Tensor")
        my_lib.impl("weird", weird, "CPU")
        with capture_logs() as logs:
            x = LoggingTensor(torch.ones(2, 2))
            log_input("x", x)
            torch.ops.my_lib.weird.default([None, x])

        self.assertExpectedInline('\n'.join(logs), '''\
$0: f32[2, 2] = input('x')
$1: f32[] = torch._ops.my_lib.weird.default(['None', '$0'])''')

    def test_list_ret(self) -> None:
        # test all sequence types are permissible returns
        for list_type in (list, tuple):
            class A(torch._C._TensorBase):
                @staticmethod
                def __new__(cls, elem):
                    return torch.Tensor._make_subclass(cls, elem, elem.requires_grad)

                @classmethod
                def __torch_dispatch__(cls, func, types, args=(), kwargs=None):
                    if func.overloadpacket == torch.ops.aten.split:
                        with no_dispatch():
                            return list_type(torch.split(*args))
                    else:
                        raise AssertionError(f"unrecognized func: {func}")

            self.assertEqual(
                torch.split(A(torch.tensor([0, 1])), 2),
                torch.split(torch.tensor([0, 1]), 2)
            )

    def test_invalid_ret(self) -> None:
        # test invalid return gets reasonable error message
        class A(torch._C._TensorBase):
            @staticmethod
            def __new__(cls, elem):
                return torch.Tensor._make_subclass(cls, elem, elem.requires_grad)

            @classmethod
            def __torch_dispatch__(cls, func, types, args=(), kwargs=None):
                return "arf"

        # Wobbles depending on NDEBUG mode of pybind11
        self.assertRaisesRegex(
            RuntimeError, "Unable to cast", lambda: A(torch.zeros(1)).neg(),
        )
        self.assertRaisesRegex(
            RuntimeError, "Unable to cast", lambda: A(torch.zeros(1)).detach(),
        )

    def test_detach_appears_twice_when_called_once(self) -> None:
        with capture_logs() as logs:
            x = LoggingTensor(torch.tensor([3.0]), requires_grad=True)
            log_input("x", x)
            x.detach()
        # FIXME: We actually want this to emit a single detach. However,
        # it currently emits two, for reasons unclear to us. Leaving
        # this test here to make sure we don't regress even further (it
        # would be bad if calling .detach() once emits 3+ detaches).
        self.assertExpectedInline('\n'.join(logs), '''\
$0: f32[1] = input('x')
$1: f32[1] = torch._ops.aten.detach.default($0)
$2: f32[1] = torch._ops.aten.detach.default($1)''')

    def test_storage(self) -> None:
        # For now, just make sure it doesn't crash.  Ideally, we should
        # return some virtual storage that is safe to work with
        x = LoggingTensor(torch.ones(1))
        self.assertRaises(RuntimeError, lambda: x.storage())

    def test_make_wrapper_subclass_noalloc(self) -> None:
        # This is ludicrously big (8TB) and this should pass because wrapper
        # subclasses don't allocate
        torch.Tensor._make_wrapper_subclass(LoggingTensor, (1000000000000,))

    def test_version(self) -> None:
        x = LoggingTensor(torch.ones(1))
        prev_vc = x._version
        x.detach().add_(2)
        cur_vc = x._version
        self.assertNotEqual(prev_vc, cur_vc)
        x.data.add_(2)
        self.assertEqual(cur_vc, x._version)

    def test_subclass_priority(self) -> None:
        class ErrorA(RuntimeError):
            pass

        class ErrorB(RuntimeError):
            pass

        # The big tests for code coverage are test_precedence_semantics in
        # test_overrides.py; this is just to make sure it is wired up at all
        # correctly for __torch_dispatch__
        class A(torch.Tensor):
            @staticmethod
            def __new__(cls, elem):
                return torch.Tensor._make_subclass(cls, elem, elem.requires_grad)

            @classmethod
            def __torch_dispatch__(cls, func, types, args=(), kwargs=None):
                raise ErrorA

        class B(A):
            @staticmethod
            def __new__(cls, elem):
                return torch.Tensor._make_subclass(cls, elem, elem.requires_grad)

            @classmethod
            def __torch_dispatch__(cls, func, types, args=(), kwargs=None):
                raise ErrorB

        self.assertRaises(ErrorA, lambda: torch.add(A(torch.empty(1)), A(torch.empty(1))))
        self.assertRaises(ErrorB, lambda: torch.add(A(torch.empty(1)), B(torch.empty(1))))
        self.assertRaises(ErrorB, lambda: torch.add(B(torch.empty(1)), A(torch.empty(1))))
        self.assertRaises(ErrorB, lambda: torch.add(B(torch.empty(1)), B(torch.empty(1))))

    def test_format(self) -> None:
        x = LoggingTensor(torch.ones(1))
        s1 = str(x)
        s2 = repr(x)
        s3 = f"{x}"
        self.assertExpectedInline(s1, """LoggingTensor(tensor([1.]))""")
        self.assertEqual(s1, s2)
        self.assertEqual(s1, s3)

    def test_custom_autograd(self) -> None:
        escape = [None]

        class Square(torch.autograd.Function):
            @staticmethod
            def forward(ctx, x):
                y = x ** 2
                ctx.save_for_backward(x)
                return y

            @staticmethod
            def backward(ctx, grad_output):
                assert isinstance(grad_output, LoggingTensor)
                x, = ctx.saved_tensors
                assert isinstance(x, LoggingTensor)
                escape[0] = x
                return grad_output * 2 * x

        with capture_logs() as logs:
            x = LoggingTensor(torch.ones(1), requires_grad=True)
            log_input("x", x)
            x.grad = LoggingTensor(torch.zeros(1))
            log_input("x.grad", x.grad)
            y = Square.apply(x)
            grad_output = LoggingTensor(torch.ones(1))
            log_input("grad_output", grad_output)
            y.backward(grad_output)

        with torch.no_grad():
            self.assertEqual(escape[0], x)
            self.assertEqual(escape[0]._version, x._version)
            # TODO: figure out why x.requires_grad = False doesn't
            # trigger an error for LoggingTensor
            x.add_(2)
            self.assertEqual(escape[0], x)
            # TODO: figure out why this is broken
            # self.assertEqual(escape[0]._version, x._version)

        self.assertExpectedInline('\n'.join(logs), '''\
$0: f32[1] = input('x')
$1: f32[1] = input('x.grad')
$2: f32[1] = torch._ops.aten.pow.Tensor_Scalar($0, 2)
$3: f32[1] = input('grad_output')
True = torch._ops.aten.is_same_size.default($2, $3)
$4: f32[1] = torch._ops.aten.mul.Tensor($3, 2)
$5: f32[1] = torch._ops.aten.mul.Tensor($4, $0)
$6: f32[1] = torch._ops.aten.add_.Tensor($1, $5)''')

    def test_subclass_creation(self):
        # Make sure these statements runs without error
        # In particular checking that when internal detach returns
        # subclasses, these are cleanly overwritten.
        class Foo(torch.Tensor):
            pass

        err_msg = "subclass Foo but.*already associated to a python object of type LoggingTensor"
        with self.assertRaisesRegex(RuntimeError, err_msg):
            a = torch.Tensor._make_subclass(Foo, LoggingTensor(torch.rand(2)))
        with self.assertRaisesRegex(RuntimeError, err_msg):
            b = LoggingTensor(torch.rand(2)).as_subclass(Foo)
        with self.assertRaisesRegex(RuntimeError, err_msg):
            Foo(LoggingTensor(torch.rand(2)))

        with self.assertRaisesRegex(TypeError, "Foo must define __torch_dispatch__"):
            torch.Tensor._make_wrapper_subclass(Foo, (2, 2))

    def test_new_ones(self) -> None:
        class MyTensor(torch.Tensor):
            __torch_function__ = torch._C._disabled_torch_function_impl

            @classmethod
            def __torch_dispatch__(cls, func, types, args=(), kwargs=None):
                return MyTensor(3)

        self.assertEqual(type(MyTensor(2).new_ones(3)), MyTensor)

    def test_like(self) -> None:
        class MyTensor(torch.Tensor):
            __torch_function__ = torch._C._disabled_torch_function_impl

            @classmethod
            def __torch_dispatch__(cls, func, types, args=(), kwargs=None):
                return MyTensor(3)

        for f in ["empty", "ones", "rand", "randn", "zeros"]:
            f_name = f + "_like"
            self.assertEqual(type(getattr(torch, f_name)(MyTensor(2))), MyTensor)

        self.assertEqual(type(torch.full_like(MyTensor(2), 1.)), MyTensor)
        self.assertEqual(type(torch.randint_like(MyTensor(2), high=3)), MyTensor)

    def test_make_wrapper_subclass_propagates_metadata(self) -> None:
        class WrapperTensor(torch.Tensor):
            elem: torch.Tensor

            __slots__ = ['elem']

            @staticmethod
            def __new__(cls, elem, *args, **kwargs):
                r = torch.Tensor._make_wrapper_subclass(  # type: ignore[attr-defined]
                    cls, elem.size(),
                    dtype=elem.dtype, layout=elem.layout,
                    device=elem.device, requires_grad=elem.requires_grad,
                    strides=elem.stride(), storage_offset=elem.storage_offset())
                r.elem = elem
                return r

            @classmethod
            def __torch_dispatch__(cls, func, types, args=(), kwargs=None):
                raise RuntimeError("NYI")

        # non-contiguous strides, non-zero storage offset
        x = torch.randn(4, 6).t().diagonal(offset=2)
        y = WrapperTensor(x)
        self.assertEqual(y.size(), x.size())
        self.assertEqual(y.stride(), x.stride())
        self.assertEqual(y.storage_offset(), x.storage_offset())

    def test_wrapper_subclass_serializes(self) -> None:
        with tempfile.TemporaryFile() as f:
            x = LoggingTensor(torch.randn(3))
            torch.save(x, f)
            f.seek(0)
            x_loaded = torch.load(f)
            self.assertTrue(type(x_loaded) is type(x))
            self.assertEqual(x.elem, x_loaded.elem)
            self.assertFalse(x is x_loaded)

    def test_deepcopy_wrapper_subclass(self) -> None:
        x = LoggingTensor(torch.randn(3))
        x_copy = deepcopy(x)
        self.assertTrue(type(x_copy) is type(x))
        self.assertEqual(x.elem, x_copy.elem)
        self.assertFalse(x is x_copy)

    def test_deepcopy_wrapper_subclass_with_clone_returning_different_type(self) -> None:

        class MyWrapperTensor(torch.Tensor):
            elem: torch.Tensor

            __slots__ = ['elem']

            @staticmethod
            def __new__(cls, elem, *args, **kwargs):
                r = torch.Tensor._make_wrapper_subclass(  # type: ignore[attr-defined]
                    cls, elem.size(),
                    dtype=elem.dtype, layout=elem.layout,
                    device=elem.device, requires_grad=elem.requires_grad,
                    strides=elem.stride(), storage_offset=elem.storage_offset())
                r.elem = elem
                return r

            @classmethod
            def __torch_dispatch__(cls, func, types, args=(), kwargs=None):
                if func.overloadpacket.__name__ == "clone":
                    # Return a plain tensor from clone().
                    return args[0].elem.clone()
                raise RuntimeError("NYI")

            # NB: The default Tensor.__torch_function__ implementation called for deepcopy
            # disables __torch_function__ by the time we get to clone(), so there is no need to
            # explicitly disable __torch_function__ for this subclass.

        x = MyWrapperTensor(torch.randn(3))
        with self.assertRaisesRegex(RuntimeError,
                                    "for which cloning returns another instance of the same subclass"):
            x_copy = deepcopy(x)

    def test_deepcopy_non_wrapper_subclass(self) -> None:

        # Ensure correct error is thrown for common error cases.
        class SubTensorError1(torch.Tensor):
            # Default implementation of new_empty() returns a plain tensor.
            pass

        class SubTensorError2(torch.Tensor):
            # new_empty() incorrectly returns a different type (i.e. a plain tensor).
            def new_empty(self, shape):
                return torch.Tensor(shape)

        for error_cls in [SubTensorError1, SubTensorError2]:
            x = error_cls(3)
            with self.assertRaisesRegex(RuntimeError,
                                        "for which that function returns another instance of the same subclass"):
                x_copy = deepcopy(x)

        # Ensure a correctly implemented new_empty() causes deepcopy() to work.
        class SubTensorSuccess(torch.Tensor):
            def new_empty(self, shape):
                return type(self)(shape)

        x = SubTensorSuccess(3)
        x_copy = deepcopy(x)
        self.assertIs(type(x_copy), type(x))

    def test_index_put_where_only_index_is_subclass(self) -> None:
        called_funcs = []

        class MyTensor(torch.Tensor):
            __torch_function__ = torch._C._disabled_torch_function_impl
            elem: torch.Tensor
            __slots__ = ['elem']

            @staticmethod
            def __new__(cls, elem, *args, **kwargs):
                r = torch.Tensor._make_wrapper_subclass(
                    cls, elem.size(),
                    dtype=elem.dtype, layout=elem.layout,
                    device=elem.device, requires_grad=elem.requires_grad
                )
                r.elem = elem
                return r

            @classmethod
            def __torch_dispatch__(cls, func, types, args=(), kwargs=None):
                called_funcs.append(func)
                return MyTensor(torch.tensor(3))

        x = torch.randn(3, 3)
        idxs = (MyTensor(torch.tensor(0)),)
        v = torch.randn(1)
        res = x.index_put_(idxs, v)
        self.assertEqual(called_funcs, [torch.ops.aten.index_put_.default])

    def test_torch_dispatch_mode_basic(self) -> None:
        with capture_logs(is_mode=True) as logs:
            with LoggingTensorMode():
                torch.empty([])
        self.assertExpectedInline('\n'.join(logs), """\
$0: f32[] = torch._ops.aten.empty.memory_format([], device=device(type='cpu'), pin_memory=False)""")

    def test_torch_dispatch_mode_unrelated_tensors(self) -> None:
        x = torch.randn([])
        y = torch.randn([])
        with capture_logs(is_mode=True) as logs:
            with LoggingTensorMode():
                x + y
        self.assertExpectedInline('\n'.join(logs), """$2: f32[] = torch._ops.aten.add.Tensor($0, $1)""")

    def test_nested_push_logging_tensor_mode(self):
        x = torch.randn([])
        y = torch.randn([])
        with capture_logs(is_mode=True) as logs:
            with LoggingTensorMode():
                with LoggingTensorMode():
                    torch.empty([])
                    x + y

        self.assertExpectedInline('\n'.join(logs), """\
$0: f32[] = torch._ops.aten.empty.memory_format([], device=device(type='cpu'), pin_memory=False)
$0: f32[] = torch._ops.aten.empty.memory_format([], device=device(type='cpu'), pin_memory=False)
$3: f32[] = torch._ops.aten.add.Tensor($1, $2)
$3: f32[] = torch._ops.aten.add.Tensor($1, $2)""")

    def test_capture_logs_with_torch_dispatch_mode(self):
        x = torch.randn([])
        y = torch.randn([])
        with capture_logs_with_logging_tensor_mode() as logs:
            torch.empty([])
            x + y
        self.assertExpectedInline('\n'.join(logs), """\
$0: f32[] = torch._ops.aten.empty.memory_format([], device=device(type='cpu'), pin_memory=False)
$3: f32[] = torch._ops.aten.add.Tensor($1, $2)""")

        x = torch.randn([])
        y = torch.randn([])

        with capture_logs_with_logging_tensor_mode() as logs1:
            with capture_logs_with_logging_tensor_mode() as logs2:
                torch.empty([])
                x + y

        self.assertExpectedInline('\n'.join(logs2), """\
$0: f32[] = torch._ops.aten.empty.memory_format([], device=device(type='cpu'), pin_memory=False)
$0: f32[] = torch._ops.aten.empty.memory_format([], device=device(type='cpu'), pin_memory=False)
$3: f32[] = torch._ops.aten.add.Tensor($1, $2)
$3: f32[] = torch._ops.aten.add.Tensor($1, $2)""")

        self.assertEqual(logs1, logs2)

    def test_torch_dispatch_mode_subclass_priority(self) -> None:
        class ErrorA(RuntimeError):
            pass

        class ErrorB(RuntimeError):
            pass

        class A(torch.Tensor):
            @staticmethod
            def __new__(cls, elem):
                return torch.Tensor._make_subclass(cls, elem, elem.requires_grad)

            @classmethod
            def __torch_dispatch__(cls, func, types, args=(), kwargs=None):
                with AMode():
                    raise ErrorA

        class B(A):
            @staticmethod
            def __new__(cls, elem):
                return torch.Tensor._make_subclass(cls, elem, elem.requires_grad)

            @classmethod
            def __torch_dispatch__(cls, func, types, args=(), kwargs=None):
                with BMode():
                    func(*args, **kwargs)

        class AMode(TorchDispatchMode):
            def __torch_dispatch__(self, func, types, args=(), kwargs=None):
                raise ErrorA

        class BMode(TorchDispatchMode):
            def __torch_dispatch__(self, func, types, args=(), kwargs=None):
                raise ErrorB

        a = A(torch.empty(1))
        b = B(torch.empty(1))
        with self.assertRaises(ErrorA):
            a + a
        with self.assertRaises(ErrorB):
            a + b

        # B has precedence over A due to the subclass relationship yet
        # modes take precedence over arguments
        with self.assertRaises(ErrorA):
            with AMode():
                b + b
        with self.assertRaises(ErrorB):
            with BMode():
                a + a
        with self.assertRaises(ErrorB):
            with BMode():
                a + b

    def test_mode_with_make_subclass(self):
        class SubTensor(torch.Tensor):
            @staticmethod
            def __new__(cls, elem):
                return torch.Tensor._make_subclass(cls, elem, elem.requires_grad)

        class BasicMode(TorchDispatchMode):
            def __torch_dispatch__(self, func, types, args=(), kwargs=None):
                return func(*args, **kwargs)

        x = torch.randn(3)
        with BasicMode():
            y = SubTensor(x)
        self.assertIsInstance(y, SubTensor)

    def test_torch_dispatch_mode_respects_no_dispatch(self) -> None:
        with capture_logs(is_mode=True) as logs1:
            with LoggingTensorMode():
                torch.ones([2, 3])
                with no_dispatch():
                    torch.ones([2, 3])
        with capture_logs(is_mode=True) as logs2:
            with LoggingTensorMode():
                torch.ones([2, 3])
        self.assertEqual(logs1, logs2)

    def test_shallow_copy_and_detach(self) -> None:
        seen = set()
        test_case = self

        class TestMode(TorchDispatchMode):
            def __torch_dispatch__(self, func, types, args=(), kwargs=None):
                tree_map_only(torch.Tensor, lambda t: test_case.assertIn(t, seen), (args, kwargs))
                if kwargs is None:
                    kwargs = {}
                r = func(*args, **kwargs)
                tree_map_only(torch.Tensor, lambda t: seen.add(t), r)
                return r

        with TestMode():
            x = torch.randn(3, requires_grad=True)
            loss = (x * x).sum()
            loss.backward()

    def test_exception_handling(self):
        class A(torch.Tensor):
            @staticmethod
            def __new__(cls, elem):
                return torch.Tensor._make_subclass(cls, elem, elem.requires_grad)

        class AMode(TorchDispatchMode):
            def __torch_dispatch__(self, func, types, args=(), kwargs=None):
                if func.__name__ == 'randn.default':
                    raise RuntimeError()
                return A(torch.zeros(()))

        with AMode():
            try:
                torch.randn(())
            except RuntimeError:
                pass
            self.assertTrue(isinstance(torch.zeros(()), A))

    def test_with_mode_created_separately(self):
        class ErrorA(RuntimeError):
            pass

        class A(TorchDispatchMode):
            def __torch_dispatch__(self, func, types, args=(), kwargs=None):
                raise ErrorA()

        x = A()
        with self.assertRaises(ErrorA):
            with x:
                torch.empty([])

    def test_with_nested_modes(self):
        class ErrorA(RuntimeError):
            def __init__(self, msg):
                super().__init__(msg)

        class A(TorchDispatchMode):
            def __init__(self, msg):
                self.msg = msg

            def __torch_dispatch__(self, func, types, args=(), kwargs=None):
                raise ErrorA(self.msg)

        with self.assertRaisesRegex(ErrorA, "layer2"):
            with A("layer1"):
                with A("layer2"):
                    torch.empty([])

    def test_make_subclass_with_modes(self):
        class ModeTensor(torch.Tensor):
            def __new__(cls, elem, mode):
                r = torch.Tensor._make_subclass(cls, elem, elem.requires_grad)
                r.elem = elem
                r.mode = mode
                return r

            @classmethod
            def __torch_dispatch__(cls, func, types, args=(), kwargs=None):
                raise NotImplementedError("Shouldn't be here")

        class Mode(TorchDispatchMode):
            def __torch_dispatch__(self, func, types, args=(), kwargs=None):
                def unwrap(e):
                    if isinstance(e, ModeTensor):
                        return e.elem
                    else:
                        return e

                def wrap(t):
                    if isinstance(t, torch.Tensor):
                        return ModeTensor(t, self)
                    else:
                        return t

                return wrap(func(*tuple(unwrap(a) for a in args), **kwargs))

        class BasicMode(TorchDispatchMode):
            def __torch_dispatch__(self, func, types, args=(), kwargs=None):
                return func(*args, **kwargs)

        x = torch.tensor(4.)
        with Mode():
            y = x + x
            z = y + y
        self.assertIsInstance(y, ModeTensor)
        self.assertIsInstance(z, ModeTensor)

        with Mode():
            with BasicMode():  # we can't nest two modes that call make_subclass because it only accepts vanilla tensors
                y = x + x
                z = y + y
        self.assertIsInstance(y, ModeTensor)
        self.assertIsInstance(z, ModeTensor)

        assert self.assertRaisesRegex(RuntimeError, "subclass Mode but.* associated to a python object of type Mode")

    def test_notimplemented_mode(self):
        sub_count = 0

        class PoliteMode(TorchDispatchMode):
            def __init__(self):
                self.pre_count = 0
                self.post_count = 0

            def __torch_dispatch__(self, func, types, args=(), kwargs=None):
                self.pre_count += 1
                if any(t is not torch.Tensor for t in types):
                    return NotImplemented
                self.post_count += 1
                return func(*args, **kwargs)

        class SubTensor(torch.Tensor):
            def __new__(cls, elem):
                r = torch.Tensor._make_wrapper_subclass(cls, elem.shape)
                r.elem = elem
                return r

            @classmethod
            def __torch_dispatch__(cls, func, types, args=(), kwargs=None):
                nonlocal sub_count
                sub_count += 1

                def unwrap(t):
                    if isinstance(t, SubTensor):
                        return t.elem
                    else:
                        return t

                return func(*tree_map(unwrap, args), **tree_map(unwrap, kwargs))

            __torch_function__ = torch._C._disabled_torch_function_impl

        a = SubTensor(torch.randn(2))
        with PoliteMode() as mode:
            a.abs()

        self.assertEqual(mode.pre_count, 2)
        self.assertEqual(mode.post_count, 1)
        self.assertEqual(sub_count, 1)

        # make sure this doesn't error
        with PoliteMode():
            with PoliteMode():
                a.abs()

    def test_nesting_same_mode(self):
        # If the pushed mode is the same instance as the current mode, we allow pushing an already active mode.

        with capture_logs(is_mode=True) as logs:
            with LoggingTensorMode() as reenabled:
                with reenabled:
                    torch.empty([])
            self.assertExpectedInline('\n'.join(logs), """\
$0: f32[] = torch._ops.aten.empty.memory_format([], device=device(type='cpu'), pin_memory=False)
$0: f32[] = torch._ops.aten.empty.memory_format([], device=device(type='cpu'), pin_memory=False)""")


    def test_error_using_class_method_on_mode(self):
        class A(TorchDispatchMode):
            @classmethod
            def __torch_dispatch__(cls, func, types, args=(), kwargs=None):
                return func(args, kwargs)

        x = torch.tensor(5.)
        with self.assertRaisesRegex(RuntimeError, "classmethod is not supported, please make it a plain method"):
            with A():
                x + x

    def test_get_cur_mode(self):
        class A(TorchDispatchMode):
            def __torch_dispatch__(self, func, types, args=(), kwargs=None):
                pass

        self.assertEqual(_get_current_dispatch_mode(), None)

        with A() as mode1:
            self.assertEqual(_get_current_dispatch_mode(), mode1)

        with mode1:
            with A() as mode2:
                self.assertEqual(_get_current_dispatch_mode(), mode2)

    def test_get_mode_stack(self):
        class A(TorchDispatchMode):
            def __torch_dispatch__(self, func, types, args=(), kwargs=None):
                pass

        self.assertEqual(_get_current_dispatch_mode_stack(), [])

        with A() as mode1:
            self.assertEqual(_get_current_dispatch_mode_stack(), [mode1])

        with mode1:
            with A() as mode2:
                self.assertEqual(_get_current_dispatch_mode_stack(), [mode1, mode2])

    def test_all_same_mode(self):
        x = LoggingTensorMode()
        y = LoggingTensorMode()
        self.assertTrue(all_same_mode([x, x, x]))
        self.assertFalse(all_same_mode([x, None]))
        self.assertFalse(all_same_mode([x, y]))

    def test_tolist_numpy_with_torch_dispatch_mode(self) -> None:
        x = LoggingTensor(torch.tensor([2.0, 3.0]))
        with self.assertRaisesRegex(RuntimeError, "is not supported for tensor subclasses."):
            x.tolist()
        with self.assertRaisesRegex(RuntimeError, "is not supported for tensor subclasses."):
            x.numpy()
        with self.assertRaises(AssertionError):
            self.assertEqual(x, None)

    def test_record_stream(self) -> None:
        class TestMode(TorchDispatchMode):
            def __init__(self, testcase):
                self.testcase = testcase

            def __torch_dispatch__(self, func, types, args=(), kwargs=None):
                self.testcase.assertEqual(func.name(), "aten::record_stream")
                self.testcase.assertIsInstance(args[0], torch.Tensor)
                self.testcase.assertIsInstance(args[1], torch.Stream)
                self.testcase.assertEqual(args[1].stream_id, 1)
                self.testcase.assertEqual(args[1].device_index, 2)
                self.testcase.assertEqual(args[1].device_type, 3)

        t = torch.tensor(5.)
        s = torch.Stream(stream_id=1, device_index=2, device_type=3)
        with TestMode(self):
            t.record_stream(s)

    def test_return_stream(self) -> None:
        l_def = torch.library.Library("test_return_stream", "DEF")
        l_def.define("return_stream(Tensor self) -> Stream")
        l_impl = torch.library.Library("test_return_stream", "IMPL", "CPU")
        l_impl.impl("return_stream", lambda _: torch.Stream(stream_id=0, device_index=1, device_type=2))

        class TestMode(TorchDispatchMode):
            def __torch_dispatch__(self, func, types, args=(), kwargs=None):
                return torch.Stream(stream_id=1, device_index=2, device_type=3)

        t = torch.tensor(5.)
        s = torch.ops.test_return_stream.return_stream(t)
        self.assertIsInstance(s, torch.Stream)
        self.assertEqual(s.stream_id, 0)
        self.assertEqual(s.device_index, 1)
        self.assertEqual(s.device_type, 2)

        with TestMode():
            s = torch.ops.test_return_stream.return_stream(t)
        self.assertIsInstance(s, torch.Stream)
        self.assertEqual(s.stream_id, 1)
        self.assertEqual(s.device_index, 2)
        self.assertEqual(s.device_type, 3)

    def test_subclass_autograd_device_check(self) -> None:
        class NonWrapperSubclass(torch.Tensor):
            elem: torch.Tensor

            __slots__ = ['elem']

            @staticmethod
            def __new__(cls, elem, *args, **kwargs):
                # Wrong device here!
                r = torch.Tensor._make_subclass(cls, elem.to("meta"), elem.requires_grad)
                # ...the real tensor is held as an element on the tensor.
                r.elem = elem
                return r

            @classmethod
            def __torch_dispatch__(cls, func, types, args=(), kwargs=None):
                def unwrap(e):
                    return e.elem if isinstance(e, NonWrapperSubclass) else e

                def wrap(e):
                    return NonWrapperSubclass(e) if isinstance(e, torch.Tensor) else e

                rs = tree_map(wrap, func(*tree_map(unwrap, args), **tree_map(unwrap, kwargs)))
                logging.getLogger("NonWrapperSubclass").info(f"{func.__module__}.{func.__name__}", args, kwargs, rs)
                return rs

        x = NonWrapperSubclass(torch.tensor([3.0, 4.0], requires_grad=True))
        y = torch.randn(2, requires_grad=True)
        z = x * y
        self.assertIsInstance(z, NonWrapperSubclass)
        z.sum().backward(torch.tensor(1))
        self.assertEqual(x.grad, y)
        self.assertEqual(y.grad, x)

    def test_none_wrapping(self):
        # A Tensor subclass that returns None when doing add
        # See LoggingTensor above for more details on the subclass
        class SubclassWithNone(torch.Tensor):
            @staticmethod
            def __new__(cls, elem, *args, **kwargs):
                r = torch.Tensor._make_wrapper_subclass(
                    cls, elem.size(),
                    dtype=elem.dtype, layout=elem.layout,
                    device=elem.device, requires_grad=elem.requires_grad
                )
                r.elem = elem
                return r

            @classmethod
            def __torch_dispatch__(cls, func, types, args=(), kwargs=None):
                def unwrap(e):
                    return e.elem if isinstance(e, SubclassWithNone) else e

                def wrap(e):
                    return SubclassWithNone(e) if isinstance(e, torch.Tensor) else e

                rs = tree_map(wrap, func(*tree_map(unwrap, args), **tree_map(unwrap, kwargs)))
                if func.overloadpacket.__name__ == "add":
                    return None
                else:
                    return rs

        x = SubclassWithNone(torch.rand(2))
        # Make sure both run without error
        self.assertIsInstance(x * 2, SubclassWithNone)
        self.assertIsNone(x + 2)

        x.requires_grad_()
        out = x.acos().sum()

        # The backward of acos does add then rsqrt so here we make sure that the
        # undefined Tensor generated by the user code is nicely handled.
        # If acos formula changes in the future, this can be replaced by any other
        # function that does add then something in the backward in a composite way
        with self.assertRaisesRegex(RuntimeError, "but got None"):
            out.backward()

    def test_storage_can_be_converted_to_python_object(self):
        s = torch.Storage()
        z = LoggingTensor(torch.empty([]))
        z.set_(s)

    def test_autograd_in_attr(self):
        # We want the wrapped Tensor to require gradients!
        true_t = torch.rand(2, requires_grad=True)
        t = LoggingTensorReentrant(true_t)

        out = t + 2

        self.assertFalse(out.requires_grad)
        self.assertIsNone(out.grad_fn)

        self.assertTrue(out.elem.requires_grad)
        self.assertIsNotNone(out.elem.grad_fn)

        with self.assertRaisesRegex(RuntimeError, "does not require grad"):
            out.sum().backward()

        out.elem.sum().backward()

        self.assertIsNone(t.grad)
        self.assertIsNotNone(t.elem.grad)

    def test_dispatch_super_call(self):
        called = []

        class SubTensor(torch.Tensor):
            @staticmethod
            def __new__(cls, elem):
                return torch.Tensor._make_subclass(cls, elem)

            __torch_function__ = torch._C._disabled_torch_function_impl

            @classmethod
            def __torch_dispatch__(cls, func, types, args=(), kwargs=None):
                called.append(func)
                return super().__torch_dispatch__(func, types, args, kwargs)

        x = torch.randn(2)
        y = torch.randn(2)
        self.assertEqual(SubTensor(x) + SubTensor(y), x + y)
        self.assertEqual(called, [torch.ops.aten.add.Tensor])

    def test_dispatch_super_call_list_arg(self):
        called = []

        class SubTensorWithListArg(torch.Tensor):
            @staticmethod
            def __new__(cls, elem):
                return torch.Tensor._make_subclass(cls, elem)

            __torch_function__ = torch._C._disabled_torch_function_impl

            @classmethod
            def __torch_dispatch__(cls, func, types, args=(), kwargs=None):
                called.append(func)
                return super().__torch_dispatch__(func, types, list(args), kwargs)

        x = torch.randn(2)
        self.assertEqual(SubTensorWithListArg(x).neg(), x.neg())
        self.assertEqual(called, [torch.ops.aten.neg.default])

    def test_dispatch_super_dont_autograd(self):
        called = []

        class SubTensor(torch.Tensor):
            @staticmethod
            def __new__(cls, elem):
                return torch.Tensor._make_subclass(cls, elem, elem.requires_grad)

            __torch_function__ = torch._C._disabled_torch_function_impl

            @classmethod
            def __torch_dispatch__(cls, func, types, args=(), kwargs=None):
                called.append(func)
                # This argument still requires grad because it was passed
                # through directly...
                self.assertTrue(args[0].requires_grad)
                r = super().__torch_dispatch__(func, types, args, kwargs)
                # But the output better not require grad, because that means
                # you did autograd again in torch dispatch (oops)
                self.assertFalse(r.requires_grad)
                return r

        x = SubTensor(torch.randn(2, requires_grad=True))
        x.neg()
        self.assertEqual(called, [torch.ops.aten.neg.default])

    def test_set_data(self):
        called = 0

        class SubTensor(torch.Tensor):
            __torch_function__ = torch._C._disabled_torch_function_impl

            @classmethod
            def __torch_dispatch__(cls, func, types, args=(), kwargs=None):
                nonlocal called
                called += 1
                return super().__torch_dispatch__(func, types, args, kwargs)

        x = SubTensor(torch.empty(2))
        x.data
        self.assertEqual(called, 1)
        x.data = torch.empty(2)
        self.assertEqual(called, 1)
        x.data
        self.assertEqual(called, 2)
        self.assertIs(type(x), SubTensor)
        x.set_(torch.empty(2))
        self.assertEqual(called, 3)
        x.data
        self.assertEqual(called, 4)
        self.assertIs(type(x), SubTensor)

    def test_construct_int_tensor(self):
        class SubTensor(torch.Tensor):
            pass
        # should not fail
        SubTensor(torch.zeros(2, dtype=torch.int))

    def test_multiple_ops_subclass(self):
        # This is a Direct Subclass, don't do that!
        class MySubclass(torch.Tensor):
            @staticmethod
            def __new__(cls, elem):
                r = torch.Tensor._make_subclass(cls, elem)
                return r

            __torch_function__ = torch._C._disabled_torch_function_impl

            @classmethod
            def __torch_dispatch__(cls, func, types, args=(), kwargs=None):
                with no_dispatch():
                    return func(*args, **kwargs)

        x = MySubclass(torch.rand(2, 2, dtype=torch.complex64))
        y = x.conj()
        # Details of the bug that this tests for:
        # Here, y dispatch keys are: {PythonTLSSnapshot, AutogradCPU, Conjugate, Python, CPU}
        # There are a few calls to the dispatcher that are going to happen here:
        #  - call_exp: User calling exp on y
        #    - PythonTLSSnapshot: records the TLS on entry and redispatch
        #    - AutogradCPU: no input requires grad, so does nothing and redispatch
        #    - Conjugate: no special implementation for exp: use the fallback that
        #                 first clone the Tensor (to materialize the conj) then redispatch
        #      - call_clone: conjugate fallback calling clone on y
        #        - PythonTLSSnapshot: records the TLS on entry and redispatch
        #        - (AutogradCPU: skipped as autograd added itself to the exclude set above)
        #        - Conjugate: special implementation for clone: just skip this key
        #        - Python: Reset the TLS based on the snapshot above and call the user implementation (this
        #                  actually calls into the dispatcher again but since we disable both our keys
        #                  before, not detailed here)
        #        - exit Python: restore the TLS and exit
        #        - exit Conjugate: nothing was inplace so just exit
        #        - exit PythonTLSSnapshot: done with this call, reset the saved TLS to empty
        #    - Python: Reset the TLS again based on the snapshot. <- this used to fail
        #    - More steps....
        y.exp()

    @staticmethod
    def subclass_helper(cls, data, use_wrapper_subclass, **kwargs):
        if use_wrapper_subclass:
            kwargs["device"] = data.device
            kwargs["dtype"] = data.dtype
            kwargs["layout"] = data.layout
            kwargs["requires_grad"] = True
            return torch.Tensor._make_wrapper_subclass(cls, data.size(), **kwargs)  # type: ignore[attr-defined]
        else:
            return torch.Tensor._make_subclass(cls, data, True, **kwargs)

    def test_is_contiguous_slow_path(self):
        data = torch.randn(3, 3)
        contiguous_data = data.clone()
        not_contiguous_data = torch.as_strided(data.clone(), (2, 2), (1, 2))

        for use_wrapper_subclass in [True, False]:
            class ExampleTensor1(torch.Tensor):
                @staticmethod
                def __new__(cls, data, wrapper):
                    return TestPythonDispatch.subclass_helper(cls, data, wrapper, dispatch_sizes_strides_policy="strides")

                @classmethod
                def __torch_dispatch__(cls, func, types, args, kwargs):
                    return NotImplemented

            class ExampleTensor2(torch.Tensor):
                @staticmethod
                def __new__(cls, data, wrapper):
                    return TestPythonDispatch.subclass_helper(cls, data, wrapper, dispatch_sizes_strides_policy="strides")

                @classmethod
                def __torch_dispatch__(cls, func, types, args, kwargs):
                    if func.overloadpacket == torch.ops.aten.is_contiguous:
                        return contiguous_data.is_contiguous()
                    return NotImplemented

            class ExampleTensor3(torch.Tensor):
                @staticmethod
                def __new__(cls, data, wrapper):
                    return TestPythonDispatch.subclass_helper(cls, data, wrapper, dispatch_sizes_strides_policy="strides")

                @classmethod
                def __torch_dispatch__(cls, func, types, args, kwargs):
                    if func.overloadpacket == torch.ops.aten.is_contiguous:
                        return not_contiguous_data.is_contiguous()
                    return NotImplemented

            err_msg = "Multiple dispatch failed for 'torch.ops.aten.is_contiguous'"
            e = ExampleTensor1(torch.randn(3, 3), use_wrapper_subclass)
            with self.assertRaisesRegex(TypeError, err_msg):
                e.is_contiguous()
            with self.assertRaisesRegex(TypeError, err_msg):
                e.contiguous()

            e = ExampleTensor2(torch.randn(3, 3), use_wrapper_subclass)
            self.assertEqual(e.is_contiguous(), True)
            e.contiguous()  # this will just return the original TensorImpl since is_contiguous = True

            err_msg = "Multiple dispatch failed for"
            e = ExampleTensor3(torch.randn(3, 3), use_wrapper_subclass)
            self.assertEqual(e.is_contiguous(), False)
            with self.assertRaisesRegex(TypeError, err_msg):
                e.contiguous()

    def test_fancy_strides(self):
        calls = []

        class ExampleTensor(torch.Tensor):
            @staticmethod
            def __new__(cls, data):
                return TestPythonDispatch.subclass_helper(cls, data, False, dispatch_sizes_strides_policy="strides")

            @classmethod
            def __torch_dispatch__(cls, func, types, args, kwargs):
                if func in [
                    torch.ops.aten.is_contiguous.default,
                    torch.ops.aten.is_contiguous.memory_format,
                    torch.ops.aten.is_strides_like_format.default,
                    torch.ops.aten.is_non_overlapping_and_dense.default,
                    torch.ops.aten.stride.default
                ]:
                    calls.append((func, list(args)[1:]))
                    return None
                with no_dispatch():
                    return func(*args, **kwargs)

        e = ExampleTensor(torch.randn(2, 2))
        self.assertFalse(e.is_contiguous(memory_format=torch.channels_last))
        self.assertEqual(calls, [(torch.ops.aten.is_contiguous.memory_format, [torch.channels_last])])
        calls.clear()
        self.assertFalse(torch.ops.aten.is_strides_like_format.default(e, torch.channels_last))
        self.assertEqual(calls, [(torch.ops.aten.is_strides_like_format.default, [torch.channels_last])])
        calls.clear()
        self.assertTrue(torch.ops.aten.is_non_overlapping_and_dense.default(e))
        self.assertEqual(calls, [(torch.ops.aten.is_non_overlapping_and_dense.default, [])])

    def test_device_slowpath(self):
        for use_wrapper_subclass in [True]:
            class ExampleTensor1(torch.Tensor):
                @staticmethod
                def __new__(cls, data, wrapper):
                    return TestPythonDispatch.subclass_helper(cls, data, wrapper, dispatch_device=True)

                @classmethod
                def __torch_dispatch__(cls, func, types, args, kwargs):
                    return NotImplemented

            class ExampleTensor2(torch.Tensor):
                @staticmethod
                def __new__(cls, data, wrapper):
                    return TestPythonDispatch.subclass_helper(cls, data, wrapper, dispatch_device=True)

                @classmethod
                def __torch_dispatch__(cls, func, types, args, kwargs):
                    if func.overloadpacket == torch.ops.prim.device:
                        return torch.device('meta')
                    return NotImplemented

            class ExampleTensor3(torch.Tensor):
                @staticmethod
                def __new__(cls, data, wrapper):
                    return TestPythonDispatch.subclass_helper(cls, data, wrapper, dispatch_device=True)

                @classmethod
                def __torch_dispatch__(cls, func, types, args, kwargs):
                    if func.overloadpacket == torch.ops.prim.device:
                        return torch.device('meta')
                    return NotImplemented

            err_msg = "Multiple dispatch failed for 'torch.ops.prim.device'"
            with self.assertRaisesRegex(TypeError, err_msg):
                e = ExampleTensor1(torch.randn(3, 3), use_wrapper_subclass)
                e.device()

            ten = torch.rand([1])
            e = ExampleTensor2(torch.randn(3, 3, device='cpu'), use_wrapper_subclass)
            self.assertEqual(e.device.type, 'meta')
            self.assertEqual(ten.type_as(e).device.type, 'meta')

            e = ExampleTensor3(torch.randn(3, 3, device='cpu'), use_wrapper_subclass)
            self.assertEqual(e.device.type, 'meta')
            self.assertEqual(ten.type_as(e).device.type, 'meta')

    def test_dim_slowpath(self):
        data = torch.randn(3, 3)

        for use_wrapper_subclass in [True, False]:
            class DimNotImplementedTensor(torch.Tensor):
                @staticmethod
                def __new__(cls, data, wrapper):
                    return TestPythonDispatch.subclass_helper(cls, data, wrapper, dispatch_sizes_strides_policy="sizes")

                @classmethod
                def __torch_dispatch__(cls, func, types, args, kwargs):
                    return NotImplemented

            class DimImplementedTensor(torch.Tensor):
                @staticmethod
                def __new__(cls, data, wrapper):
                    return TestPythonDispatch.subclass_helper(cls, data, wrapper, dispatch_sizes_strides_policy="sizes")

                @classmethod
                def __torch_dispatch__(cls, func, types, args, kwargs):
                    if func.overloadpacket == torch.ops.aten.dim:
                        return data.dim()
                    return NotImplemented

            err_msg = "Multiple dispatch failed for 'torch.ops.aten.dim'"
            e = DimNotImplementedTensor(torch.randn(3, 3), use_wrapper_subclass)
            with self.assertRaisesRegex(TypeError, err_msg):
                e.dim()

            t = DimImplementedTensor(torch.randn(3, 3), use_wrapper_subclass)
            self.assertEqual(t.dim(), 2)

    def test_maybe_tuple_bug(self):
        class T(torch.Tensor):
            @classmethod
            def __torch_function__(cls, *args, **kwargs):
                pass
        a = torch.rand(3)

        a[[T(), T()]]

    def test_standard_is_not_subclass(self):
        # https://github.com/pytorch/pytorch/issues/79079
        self.assertFalse(torch._C._dispatch_isTensorSubclassLike(torch.empty(0)))

    def test_strides_slow_path(self):
        for use_wrapper_subclass in [True, False]:
            class StridesNotImplemented(torch.Tensor):
                @staticmethod
                def __new__(cls, data, wrapper):
                    return TestPythonDispatch.subclass_helper(cls, data, wrapper, dispatch_sizes_strides_policy="strides")

                @classmethod
                def __torch_dispatch__(cls, func, types, args, kwargs):
                    return NotImplemented

            class StridesCustomReturn(torch.Tensor):
                @staticmethod
                def __new__(cls, data, wrapper):
                    return TestPythonDispatch.subclass_helper(cls, data, wrapper, dispatch_sizes_strides_policy="strides")

                @classmethod
                def __torch_dispatch__(cls, func, types, args, kwargs):
                    if func == torch.ops.aten.sym_stride.default:
                        return (4, 2)
                    return NotImplemented

            class StridesDefaultReturn(torch.Tensor):
                @staticmethod
                def __new__(cls, data, wrapper):
                    return TestPythonDispatch.subclass_helper(cls, data, wrapper, dispatch_sizes_strides_policy="strides")

                @classmethod
                def __torch_dispatch__(cls, func, types, args, kwargs):
                    if func == torch.ops.aten.sym_stride.default:
                        return None
                    return NotImplemented

            err_msg = "Multiple dispatch failed for 'torch.ops.aten.sym_stride'"
            e = StridesNotImplemented(torch.randn(3, 3), use_wrapper_subclass)
            with self.assertRaisesRegex(TypeError, err_msg):
                e.stride()

            e = StridesCustomReturn(torch.randn(3, 3), use_wrapper_subclass)
            self.assertEqual(e.stride(), (4, 2))

            e = StridesDefaultReturn(torch.randn(6, 2), use_wrapper_subclass)
            self.assertEqual(e.stride(), (2, 1))

    def test_sizes_slow_path(self):
        for use_wrapper_subclass in [True, False]:
            data = torch.randn(6, 2)

            class SizesNotImplemented(torch.Tensor):
                @staticmethod
                def __new__(cls, data, wrapper):
                    return TestPythonDispatch.subclass_helper(cls, data, wrapper, dispatch_sizes_strides_policy="sizes")

                @classmethod
                def __torch_dispatch__(cls, func, types, args, kwargs):
                    if func.overloadpacket == torch.ops.aten.dim:
                        return data.dim()
                    return NotImplemented

            class SizesCustomReturn(torch.Tensor):
                @staticmethod
                def __new__(cls, data, wrapper):
                    return TestPythonDispatch.subclass_helper(cls, data, wrapper, dispatch_sizes_strides_policy="sizes")

                @classmethod
                def __torch_dispatch__(cls, func, types, args, kwargs):
                    if func.overloadpacket == torch.ops.aten.dim:
                        return data.dim()
                    if func.overloadpacket == torch.ops.aten.sym_size:
                        return (5, 3)
                    return NotImplemented

            class SizesDefaultReturn(torch.Tensor):
                @staticmethod
                def __new__(cls, data, wrapper):
                    return TestPythonDispatch.subclass_helper(cls, data, wrapper, dispatch_sizes_strides_policy="sizes")

                @classmethod
                def __torch_dispatch__(cls, func, types, args, kwargs):
                    if func.overloadpacket == torch.ops.aten.dim:
                        return data.dim()
                    if func.overloadpacket == torch.ops.aten.sym_size:
                        return None
                    return NotImplemented

            err_msg = "Multiple dispatch failed for 'torch.ops.aten.sym_size'"
            e = SizesNotImplemented(torch.randn(3, 3), use_wrapper_subclass)
            with self.assertRaisesRegex(TypeError, err_msg):
                e.size()

            e = SizesCustomReturn(torch.randn(3, 3), use_wrapper_subclass)
            self.assertEqual(e.size(), (5, 3))

            e = SizesDefaultReturn(torch.randn(4, 2), use_wrapper_subclass)
            self.assertEqual(e.size(), (4, 2))

    def test_data_ptr_respects_numel_slow_path(self):
        data = torch.randn(6, 2)

        class NumelDefaultReturn(torch.Tensor):
            @staticmethod
            def __new__(cls, data, wrapper):
                return TestPythonDispatch.subclass_helper(cls, data, wrapper, dispatch_sizes_strides_policy="sizes")

            @classmethod
            def __torch_dispatch__(cls, func, types, args, kwargs):
                if func.overloadpacket == torch.ops.aten.dim:
                    return data.dim()
                if func.overloadpacket == torch.ops.aten.sym_numel:
                    numel_called[0] = True
                    return None
                return NotImplemented

        for use_wrapper_subclass in (False, True):
            numel_called = [False]
            e = NumelDefaultReturn(torch.randn(2, 2), use_wrapper_subclass)
            e.data_ptr()
            self.assertTrue(numel_called[0])

    def test_layout_slow_path(self):
        for use_wrapper_subclass in [True, False]:
            data = torch.randn(6, 2)

            class LayoutNotImplemented(torch.Tensor):
                @staticmethod
                def __new__(cls, data, wrapper):
                    return TestPythonDispatch.subclass_helper(cls, data, wrapper, dispatch_layout=True)

                @classmethod
                def __torch_dispatch__(cls, func, types, args, kwargs):
                    return NotImplemented

            class LayoutCustomReturn(torch.Tensor):
                @staticmethod
                def __new__(cls, data, wrapper):
                    return TestPythonDispatch.subclass_helper(cls, data, wrapper, dispatch_layout=True)

                @classmethod
                def __torch_dispatch__(cls, func, types, args, kwargs):
                    if func.overloadpacket == torch.ops.prim.layout:
                        return torch.sparse_csr
                    return NotImplemented

            class LayoutDefaultReturn(torch.Tensor):
                @staticmethod
                def __new__(cls, data, wrapper):
                    return TestPythonDispatch.subclass_helper(cls, data, wrapper, dispatch_layout=True)

                @classmethod
                def __torch_dispatch__(cls, func, types, args, kwargs):
                    if func.overloadpacket == torch.ops.prim.layout:
                        return data.layout
                    return NotImplemented

            err_msg = "Multiple dispatch failed for 'torch.ops.prim.layout'"
            e = LayoutNotImplemented(torch.randn(3, 3), use_wrapper_subclass)
            with self.assertRaisesRegex(TypeError, err_msg):
                e.layout

            e = LayoutCustomReturn(torch.randn(3, 3), use_wrapper_subclass)
            self.assertEqual(e.layout, torch.sparse_csr)

            e = LayoutDefaultReturn(torch.randn(4, 2), use_wrapper_subclass)
            self.assertEqual(e.layout, torch.strided)

class TestPythonDispatcher(TestCase):
    def test_basic(self):
        x = torch.randn(2, requires_grad=True)
        r = torch._C._EnablePythonDispatcher()
        torch.add(x, x)

    def test_lstsq(self):
        a = torch.randn(4, 3)
        b = torch.rand(4, 3)
        expected_shape = torch.linalg.lstsq(a, b).solution.shape
        r = torch._C._EnablePythonDispatcher()
        python_disp_shape = torch.linalg.lstsq(a, b).solution.shape
        self.assertEqual(expected_shape, python_disp_shape)

if __name__ == '__main__':
    run_tests()<|MERGE_RESOLUTION|>--- conflicted
+++ resolved
@@ -558,14 +558,11 @@
         finally:
             del my_lib
 
-<<<<<<< HEAD
-=======
         with torch.autocast(device_type="cpu", dtype=torch.bfloat16):
             # default behavior should have been restored
             self.assertEqual(torch.mm(a, b).dtype, torch.bfloat16)
 
 
->>>>>>> 1cc00262
 class TestPythonDispatch(TestCase):
     def test_basic(self) -> None:
         with capture_logs() as logs:
