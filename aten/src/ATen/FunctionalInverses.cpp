
#include <ATen/FunctionalInverses.h>

#include <ATen/ATen.h>
#include <ATen/ExpandUtils.h>
namespace at {
namespace functionalization {

// This logic is similar to autograd code for view backwards calls.
// We can't easily share it though, because (eventually) these functions
// will all call `permute/unsqueeze_copy()` instead of `permute/unsqueeze`.

Tensor permute_copy_inverse(const Tensor& self, IntArrayRef dims, bool reapply_views) {
  // invert the permutation
  auto ndims = dims.size();
  std::vector<int64_t> dims_(ndims);
  for(const auto i : c10::irange(ndims)) {
    dims_[at::maybe_wrap_dim(dims[i], ndims)] = i;
  }
  if (reapply_views) {
    return at::permute(self, dims_);
  } else {
    return at::permute_copy(self, dims_);
  }
}

Tensor unsqueeze_copy_to(const Tensor & self, IntArrayRef sizes, bool reapply_views) {
  auto result = self;

  int64_t nDims = sizes.size();
  for(const auto dim : c10::irange(nDims)) {
    if (sizes[dim] == 1) {
      if (reapply_views) {
        result = at::unsqueeze(result, dim);
      } else {
        result = at::unsqueeze_copy(result, dim);
      }
    }
  }
  return result;
}

Tensor unsqueeze_copy_to(const Tensor & self, int64_t dim, IntArrayRef sizes, bool reapply_views) {
  dim = at::maybe_wrap_dim(dim, sizes.size());
  // in NumPy it's not an error to unsqueeze a scalar, but we still need to avoided
  // unsqueezing in the backward.
  if (sizes.size() > 0 && sizes[dim] == 1) {
    if (reapply_views) {
      return at::unsqueeze(self, dim);
    } else {
      return at::unsqueeze_copy(self, dim);
    }
  }
  return self;
}

// Note [Functionalization Pass: View Inverses].
// This file contains the implementation of each "view inverse".
// These aren't really true inverses in the mathematically sense: each view inverse describes how to undo
// the original view (although it takes in different arguments).
//
// E.g. Below is an example of a program that has alias operations removed, and the role that view inverses play:
//
// normal program with views and mutations:
// view1 = input1.view_op(args...)
// view1.add_(1) (perform a mutation on the view, which should also modify input)

// version of the program with no aliasing, that instead uses view_inverse functions:
// view_copy1 = input1.view_copy_op(args...)
// view_copy1.add_(1) (perform a mutation on view_copy1. At this point, input1 is NOT modified)
// x = view_op_inverse(input1, view_copy1, args...)
//
// at this point, input1 and x should be equal
//
// Note that input1 is also passed as an argument to view_op_inverse in the above example.
// This isn't actually required for most view operators: it's only required for view ops
// where you can't figure out what the size of the base tensor is given just the view tensor and arguments.
// Examples are slice/select/scatter/squeeze/as_strided.
// We happen to be passing in the base tensor in all cases, mostly to make the codegen simpler.
// But you'll see below that the "base" argument is ignored by most view_inverse implementations.

// ----------------------------------------------------------
// Implementations of each view_inverse() function are below.
// One of these needs to be implemented for every existing non-composite view operator.
// The codegen automatically generates the corresponding function declaration.
// ----------------------------------------------------------

Tensor FunctionalInverses::_fw_primal_copy_inverse(const at::Tensor& base, const at::Tensor& mutated_view, bool reapply_views, int64_t level) {
    TORCH_INTERNAL_ASSERT(false, "Attempted to call _fw_primal() during the functionalization pass. For now, this is not supported.");
    return Tensor();
}

Tensor FunctionalInverses::_make_dual_copy_inverse(const at::Tensor& base, const at::Tensor& mutated_view, bool reapply_views, const at::Tensor& tangent, int64_t level) {
    TORCH_INTERNAL_ASSERT(false, "Attempted to call _make_dual() during the functionalization pass. For now, this is not supported.");
    return Tensor();
}

Tensor FunctionalInverses::view_as_real_copy_inverse(const Tensor& base, const Tensor& mutated_view, bool reapply_views) {
    if (reapply_views) {
      return at::view_as_complex(mutated_view);
    } else {
      return at::view_as_complex_copy(mutated_view);
    }
}

Tensor FunctionalInverses::view_as_complex_copy_inverse(const Tensor& base, const Tensor& mutated_view, bool reapply_views) {
    if (reapply_views) {
      return at::view_as_real(mutated_view.resolve_conj());
    } else {
      return at::view_as_real_copy(mutated_view.resolve_conj());
    }
}

Tensor FunctionalInverses::_conj_copy_inverse(const Tensor& base, const Tensor& mutated_view, bool reapply_views) {
    if (reapply_views) {
      return at::_conj(mutated_view);
    } else {
      return at::_conj_copy(mutated_view);
    }
}

Tensor FunctionalInverses::_neg_view_copy_inverse(const Tensor& base, const Tensor& mutated_view, bool reapply_views) {
    if (reapply_views) {
      return at::_neg_view(mutated_view);
    } else {
      return at::_neg_view_copy(mutated_view);
    }
}

Tensor FunctionalInverses::as_strided_copy_inverse(const Tensor& base, const Tensor& mutated_view, bool reapply_views, at::SymIntArrayRef size, at::SymIntArrayRef stride, c10::optional<c10::SymInt> storage_offset) {
    // Pessimism: we can't reapply views for as_strided_scatter.
    return base.as_strided_scatter_symint(mutated_view, size, stride, storage_offset);
}

Tensor FunctionalInverses::diagonal_copy_inverse(const Tensor& base, const Tensor& mutated_view, bool reapply_views, int64_t offset, int64_t dim1, int64_t dim2) {
    // Pessimism: we can't reapply views for slice_scatter.
    return base.diagonal_scatter(mutated_view, offset, dim1, dim2);
}

Tensor FunctionalInverses::expand_copy_inverse(const Tensor& base, const Tensor& mutated_view, bool reapply_views, at::SymIntArrayRef size, bool implicit) {
    return at::sum_to(mutated_view, base.sym_sizes(),/*always_return_non_view=*/!reapply_views);
}

Tensor FunctionalInverses::permute_copy_inverse(const Tensor& base, const Tensor& mutated_view, bool reapply_views, at::IntArrayRef dims) {
    return at::functionalization::permute_copy_inverse(mutated_view, dims, reapply_views);
}

Tensor FunctionalInverses::_reshape_alias_copy_inverse(const Tensor& base, const Tensor& mutated_view, bool reapply_views, at::SymIntArrayRef size, at::SymIntArrayRef stride) {
    // Note that I'm directly calling reshape(), and ignoring the strides.
    // _reshape_alias() isn't available from user code, and is an implementation detail of reshape().
    // Specifically, passing in the strides directly can get us into trouble in cases like:
    // b = a[0]; c = b.reshape(...); c.add_(1); print(a)
    // When we eventually run the _reshape_alias_inverse() call here, if we were to pass in both sizes and strides,
    // The call would fail because `mutated_view` doesn't have enough bytes of storage.
    if (reapply_views) {
      return at::_reshape_alias_symint(mutated_view, base.sym_sizes(), base.sym_strides());
    } else {
      return at::_reshape_alias_copy_symint(mutated_view, base.sym_sizes(), base.sym_strides());
    }
}

Tensor FunctionalInverses::select_copy_int_inverse(const Tensor& base, const Tensor& mutated_view, bool reapply_views, int64_t dim, int64_t index) {
    // Pessimism: we can't reapply views for slice_scatter.
    return base.select_scatter(mutated_view, dim, index);
}
Tensor FunctionalInverses::detach_copy_inverse(const Tensor& base, const Tensor& mutated_view, bool reapply_views) {
    // the functionalization pass doesn't care about autograd metadata - as a view, I think detach() is just an identity function
    return mutated_view;
}

Tensor FunctionalInverses::lift_fresh_copy_inverse(const Tensor& base, const Tensor& mutated_view, bool reapply_views) {
    return mutated_view;
}

Tensor FunctionalInverses::slice_copy_Tensor_inverse(const Tensor& base, const Tensor& mutated_view, bool reapply_views, int64_t dim, c10::optional<c10::SymInt> start, c10::optional<c10::SymInt> end, c10::SymInt step) {
    // Pessimism: we can't reapply views for slice_scatter.
    return base.slice_scatter_symint(mutated_view, dim, start, end, step);
}

Tensor FunctionalInverses::split_copy_Tensor_inverse(const Tensor& base, const Tensor& mutated_view, bool reapply_views, int64_t mutated_view_idx, c10::SymInt split_size, int64_t dim) {
    // It would be nice if this logic could be re-used from autograd's split_backward(), but I don't think it can.
    // For functionalization, we have only have one of the tensors from the TensorList outputed by split(), and we want to layer i
    // on top of the base tensor.
    // For autograd, we have all of the tensors outputted by split() and we just want to stack them.
<<<<<<< HEAD
    dim = at::maybe_wrap_dim(dim, base.sym_sizes().size());
    auto dim_size = base.sym_size(dim);
    auto start = split_size * mutated_view_idx;
    auto end = c10::SymInt(split_size + start);
=======
    dim = at::maybe_wrap_dim(dim, base.dim());
    auto dim_size = base.sym_size(dim);
    auto start = split_size * mutated_view_idx;
    auto end = split_size + start;
>>>>>>> 03d8ab4d
    if (end > dim_size) end = dim_size;
    // Pessimism: we can't reapply views for slice_scatter.
    return base.slice_scatter_symint(mutated_view, dim, start, end, 1);
}

Tensor FunctionalInverses::split_with_sizes_copy_inverse(const Tensor& base, const Tensor& mutated_view, bool reapply_views, int64_t mutated_view_idx, c10::SymIntArrayRef split_sizes, int64_t dim) {
<<<<<<< HEAD
    dim = at::maybe_wrap_dim(dim, base.sym_sizes().size());
=======
    dim = at::maybe_wrap_dim(dim, base.dim());
>>>>>>> 03d8ab4d
    auto dim_size = base.sym_size(dim);
    c10::SymInt start = 0;
    for (auto i = 0; i < mutated_view_idx; ++i) {
        start += split_sizes[i];
    }
    auto end = start + split_sizes[mutated_view_idx];
    if (end > dim_size) end = dim_size;
    // Pessimism: we can't reapply views for slice_scatter.
    return base.slice_scatter_symint(mutated_view, dim, start, end, 1);
}

Tensor FunctionalInverses::squeeze_copy_inverse(const Tensor& base, const Tensor& mutated_view, bool reapply_views) {
    return unsqueeze_copy_to(mutated_view, base.sizes(), reapply_views);
}

Tensor FunctionalInverses::squeeze_copy_dim_inverse(const Tensor& base, const Tensor& mutated_view, bool reapply_views, int64_t dim) {
    return unsqueeze_copy_to(mutated_view, dim, base.sizes(), reapply_views);
}

Tensor FunctionalInverses::t_copy_inverse(const Tensor& base, const Tensor& mutated_view, bool reapply_views) {
    if (reapply_views) {
      return at::t(mutated_view);
    } else {
      return at::t_copy(mutated_view);
    }
}

Tensor FunctionalInverses::transpose_copy_int_inverse(const Tensor& base, const Tensor& mutated_view, bool reapply_views, int64_t dim0, int64_t dim1) {
    if (reapply_views) {
      return transpose(mutated_view, dim0, dim1);
    } else {
      return transpose_copy(mutated_view, dim0, dim1);
    }
}

Tensor FunctionalInverses::_nested_view_from_buffer_copy_inverse(const Tensor& base, const Tensor& mutated_view, bool reapply_views, const Tensor& nested_size_tensor, const Tensor& nested_stride_tensor, IntArrayRef offsets) {
    TORCH_INTERNAL_ASSERT(false, "Attempted to call _nested_view_from_buffer() during the functionalization pass. For now, nested tensors aren't supported during functionalization");
    return Tensor();
}

Tensor FunctionalInverses::unsqueeze_copy_inverse(const Tensor& base, const Tensor& mutated_view, bool reapply_views, int64_t dim) {
    if (reapply_views) {
      return at::squeeze(mutated_view, dim);
    } else {
      return at::squeeze_copy(mutated_view, dim);
    }
}

Tensor FunctionalInverses::_indices_copy_inverse(const Tensor& base, const Tensor& mutated_view, bool reapply_views) {
    TORCH_INTERNAL_ASSERT(false, "Attempted to call _indices() during the functionalization pass. For now, sparse tensors aren't supported during functionalization");
    return Tensor();
}

Tensor FunctionalInverses::_values_copy_inverse(const Tensor& base, const Tensor& mutated_view, bool reapply_views) {
    TORCH_INTERNAL_ASSERT(false, "Attempted to call _values() during the functionalization pass. For now, sparse tensors aren't supported during functionalization");
    return Tensor();
}

Tensor FunctionalInverses::indices_copy_inverse(const Tensor& base, const Tensor& mutated_view, bool reapply_views) {
    TORCH_INTERNAL_ASSERT(false, "Attempted to call indices() during the functionalization pass. For now, sparse tensors aren't supported during functionalization");
    return Tensor();
}

Tensor FunctionalInverses::values_copy_inverse(const Tensor& base, const Tensor& mutated_view, bool reapply_views) {
    TORCH_INTERNAL_ASSERT(false, "Attempted to call values() during the functionalization pass. For now, sparse tensors aren't supported during functionalization");
    return Tensor();
}

Tensor FunctionalInverses::_sparse_broadcast_to_copy_inverse(const Tensor& base, const Tensor& mutated_view, bool reapply_views, at::IntArrayRef size) {
    TORCH_INTERNAL_ASSERT(false, "Attempted to call _sparse_broadcast_to() during the functionalization pass. For now, sparse tensors aren't supported during functionalization");
    return Tensor();
}

Tensor FunctionalInverses::crow_indices_copy_inverse(const at::Tensor& base, const at::Tensor& mutated_view, bool reapply_views) {
    TORCH_INTERNAL_ASSERT(false, "Attempted to call crow_indices() during the functionalization pass. For now, sparse tensors aren't supported during functionalization");
    return Tensor();
}

Tensor FunctionalInverses::col_indices_copy_inverse(const at::Tensor& base, const at::Tensor& mutated_view, bool reapply_views) {
    TORCH_INTERNAL_ASSERT(false, "Attempted to call col_indices() during the functionalization pass. For now, sparse tensors aren't supported during functionalization");
    return Tensor();
}

Tensor FunctionalInverses::ccol_indices_copy_inverse(const at::Tensor& base, const at::Tensor& mutated_view, bool reapply_views) {
    TORCH_INTERNAL_ASSERT(false, "Attempted to call ccol_indices() during the functionalization pass. For now, sparse tensors aren't supported during functionalization");
    return Tensor();
}

Tensor FunctionalInverses::row_indices_copy_inverse(const at::Tensor& base, const at::Tensor& mutated_view, bool reapply_views) {
    TORCH_INTERNAL_ASSERT(false, "Attempted to call row_indices() during the functionalization pass. For now, sparse tensors aren't supported during functionalization");
    return Tensor();
}

Tensor FunctionalInverses::unbind_copy_int_inverse(const Tensor& base, const Tensor& mutated_view, bool reapply_views, int64_t mutated_view_idx, int64_t dim) {
    dim = at::maybe_wrap_dim(dim, base.sizes().size());
    // Pessimism: we can't reapply views for select_scatter.
    return base.select_scatter(mutated_view, dim, mutated_view_idx);
}

Tensor FunctionalInverses::view_copy_inverse(const Tensor& base, const Tensor& mutated_view, bool reapply_views, at::SymIntArrayRef size) {
    if (reapply_views) {
      return mutated_view.view_symint(base.sym_sizes());
    } else {
      return at::view_copy_symint(mutated_view, base.sym_sizes());
    }
}


Tensor FunctionalInverses::view_copy_dtype_inverse(const Tensor& base, const Tensor& mutated_view, bool reapply_views, at::ScalarType dtype) {
    if (reapply_views) {
      return mutated_view.view(base.scalar_type());
    } else {
      return at::view_copy(mutated_view, base.scalar_type());
    }
}

Tensor FunctionalInverses::unfold_copy_inverse(const Tensor& base, const Tensor& mutated_view, bool reapply_views, int64_t dimension, int64_t size, int64_t step) {
    // I think autograd and the functionalization pass want the exact same thing here, but need to test to confirm.
    // unfold_backward() is safe to use here because it is NOT a view op.
    // (note: technically, "reapply_views" won't do anything here and we'll have an extra memory copy.
    // We'd need to add an aliasing version of unfold_backward to fix that though).
    return unfold_backward(mutated_view, base.sizes(), dimension, size, step);
}

Tensor FunctionalInverses::alias_copy_inverse(const Tensor& base, const Tensor& mutated_view, bool reapply_views) {
    if (reapply_views) {
      return at::alias(mutated_view);
    } else {
      return at::alias_copy(mutated_view);
    }
}

} // functionalization
} // at<|MERGE_RESOLUTION|>--- conflicted
+++ resolved
@@ -182,28 +182,17 @@
     // For functionalization, we have only have one of the tensors from the TensorList outputed by split(), and we want to layer i
     // on top of the base tensor.
     // For autograd, we have all of the tensors outputted by split() and we just want to stack them.
-<<<<<<< HEAD
-    dim = at::maybe_wrap_dim(dim, base.sym_sizes().size());
-    auto dim_size = base.sym_size(dim);
-    auto start = split_size * mutated_view_idx;
-    auto end = c10::SymInt(split_size + start);
-=======
     dim = at::maybe_wrap_dim(dim, base.dim());
     auto dim_size = base.sym_size(dim);
     auto start = split_size * mutated_view_idx;
     auto end = split_size + start;
->>>>>>> 03d8ab4d
     if (end > dim_size) end = dim_size;
     // Pessimism: we can't reapply views for slice_scatter.
     return base.slice_scatter_symint(mutated_view, dim, start, end, 1);
 }
 
 Tensor FunctionalInverses::split_with_sizes_copy_inverse(const Tensor& base, const Tensor& mutated_view, bool reapply_views, int64_t mutated_view_idx, c10::SymIntArrayRef split_sizes, int64_t dim) {
-<<<<<<< HEAD
-    dim = at::maybe_wrap_dim(dim, base.sym_sizes().size());
-=======
     dim = at::maybe_wrap_dim(dim, base.dim());
->>>>>>> 03d8ab4d
     auto dim_size = base.sym_size(dim);
     c10::SymInt start = 0;
     for (auto i = 0; i < mutated_view_idx; ++i) {
