--- conflicted
+++ resolved
@@ -26,16 +26,4 @@
   return IntArrayRef(reinterpret_cast<const int64_t*>(ar.data()), ar.size());
 }
 
-<<<<<<< HEAD
-std::ostream& operator<<(std::ostream& os, SymInt s) {
-  if (s.is_symbolic()) {
-    os << s.toSymIntNodeImpl()->str();
-  } else {
-    os << s.as_int_unchecked();
-  }
-  return os;
-}
-
-=======
->>>>>>> 3dce2663
 } // namespace c10